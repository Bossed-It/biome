--- conflicted
+++ resolved
@@ -389,27 +389,6 @@
                     ..AnalysisFilter::default()
                 };
 
-<<<<<<< HEAD
-                let options = AnalyzerOptions::default()
-                    .with_configuration(
-                        AnalyzerConfiguration::default().with_jsx_runtime(JsxRuntime::default()),
-                    )
-                    .with_file_path(&file_path);
-                biome_js_analyze::analyze(
-                    &root,
-                    filter,
-                    &options,
-                    Vec::new(),
-                    file_source,
-                    None,
-                    |signal| {
-                        if let Some(mut diag) = signal.diagnostic() {
-                            let category = diag.category().expect("linter diagnostic has no code");
-                            let severity = settings.get_current_settings().expect("project").get_severity_from_rule_code(category).expect(
-                                "If you see this error, it means you need to run cargo codegen-configuration",
-                            );
-
-=======
                 let options = {
                     let o = create_analyzer_options::<JsLanguage>(&settings, &file_path, test);
                     o.with_configuration(
@@ -431,7 +410,6 @@
                             "If you see this error, it means you need to run cargo codegen-configuration",
                         );
 
->>>>>>> b9d6bd17
                             for action in signal.actions() {
                                 if !action.is_suppression() {
                                     diag = diag.add_code_suggestion(action.into());
@@ -442,11 +420,7 @@
                                 .with_severity(severity)
                                 .with_file_path(&file_path)
                                 .with_file_source_code(code);
-<<<<<<< HEAD
-                            let res = write_diagnostic(code, error);
-=======
                             let res = diagnostics.write_diagnostic(error);
->>>>>>> b9d6bd17
 
                             // Abort the analysis on error
                             if let Err(err) = res {
@@ -477,12 +451,8 @@
                     ..AnalysisFilter::default()
                 };
 
-<<<<<<< HEAD
-                let options = AnalyzerOptions::default().with_file_path(&file_path);
-=======
                 let options = create_analyzer_options::<JsonLanguage>(&settings, &file_path, test);
 
->>>>>>> b9d6bd17
                 biome_json_analyze::analyze(&root, filter, &options, file_source, |signal| {
                     if let Some(mut diag) = signal.diagnostic() {
                         let category = diag.category().expect("linter diagnostic has no code");
@@ -530,12 +500,8 @@
                     ..AnalysisFilter::default()
                 };
 
-<<<<<<< HEAD
-                let options = AnalyzerOptions::default().with_file_path(&file_path);
-=======
                 let options = create_analyzer_options::<JsonLanguage>(&settings, &file_path, test);
 
->>>>>>> b9d6bd17
                 biome_css_analyze::analyze(&root, filter, &options, Vec::new(), |signal| {
                     if let Some(mut diag) = signal.diagnostic() {
                         let category = diag.category().expect("linter diagnostic has no code");
@@ -583,12 +549,8 @@
                     ..AnalysisFilter::default()
                 };
 
-<<<<<<< HEAD
-                let options = AnalyzerOptions::default().with_file_path(&file_path);
-=======
                 let options = create_analyzer_options::<JsonLanguage>(&settings, &file_path, test);
 
->>>>>>> b9d6bd17
                 biome_graphql_analyze::analyze(&root, filter, &options, |signal| {
                     if let Some(mut diag) = signal.diagnostic() {
                         let category = diag.category().expect("linter diagnostic has no code");
