use std::path::PathBuf;
use std::{collections::BTreeMap, path::Path};

use anyhow::{Context, Ok, Result};
use biome_string_case::Case;
use proc_macro2::TokenStream;
use quote::{format_ident, quote};
use xtask::{glue::fs2, project_root, reformat};

pub fn generate_analyzer() -> Result<()> {
    generate_js_analyzer()?;
    generate_json_analyzer()?;
    generate_css_analyzer()?;
    generate_graphql_analyzer()?;
    Ok(())
}

fn generate_js_analyzer() -> Result<()> {
    let base_path = project_root().join("crates/biome_js_analyze/src");
    let mut analyzers = BTreeMap::new();
    generate_category("lint", &mut analyzers, &base_path)?;

    let mut assist = BTreeMap::new();
    generate_category("assist", &mut assist, &base_path)?;

    let mut syntax = BTreeMap::new();
    generate_category("syntax", &mut syntax, &base_path)?;

    generate_options(&base_path)?;

    update_js_registry_builder(analyzers, assist, syntax)
}

fn generate_json_analyzer() -> Result<()> {
    let base_path = project_root().join("crates/biome_json_analyze/src");
    let mut analyzers = BTreeMap::new();
    generate_category("lint", &mut analyzers, &base_path)?;

    let mut assist = BTreeMap::new();
    generate_category("assist", &mut assist, &base_path)?;

    generate_options(&base_path)?;
    update_json_registry_builder(analyzers, assist)
}

fn generate_css_analyzer() -> Result<()> {
    let base_path = project_root().join("crates/biome_css_analyze/src");
    let mut analyzers = BTreeMap::new();
    generate_category("lint", &mut analyzers, &base_path)?;

    let mut assist = BTreeMap::new();
    generate_category("assist", &mut assist, &base_path)?;

    generate_options(&base_path)?;
    update_css_registry_builder(analyzers)
}

fn generate_graphql_analyzer() -> Result<()> {
    let base_path = project_root().join("crates/biome_graphql_analyze/src");
    let mut analyzers = BTreeMap::new();
    generate_category("lint", &mut analyzers, &base_path)?;
    generate_options(&base_path)?;
    update_graphql_registry_builder(analyzers)
}

fn generate_options(base_path: &Path) -> Result<()> {
    let mut rules_options = BTreeMap::new();
    let mut crates = vec![];
<<<<<<< HEAD
    let nl = Punct::new('\n', Spacing::Alone);
    for category in ["lint", "assist"] {
=======
    for category in ["lint", "assists"] {
>>>>>>> 3c11251d
        let category_path = base_path.join(category);
        if !category_path.exists() {
            continue;
        }
        let category_name = format_ident!("{}", filename(&category_path)?);
        for group_path in list_entry_paths(&category_path)?.filter(|path| path.is_dir()) {
            let group_name = format_ident!("{}", filename(&group_path)?.to_string());
            for rule_path in list_entry_paths(&group_path)?.filter(|path| !path.is_dir()) {
                let rule_filename = filename(&rule_path)?;
                let rule_name = Case::Pascal.convert(rule_filename);
                let rule_module_name = format_ident!("{}", rule_filename);
                let rule_name = format_ident!("{}", rule_name);
                rules_options.insert(rule_filename.to_string(), quote! {
                    pub type #rule_name = <#category_name::#group_name::#rule_module_name::#rule_name as biome_analyze::Rule>::Options;
                });
            }
        }
        if category == "lint" {
            crates.push(quote! {
                use crate::lint;
            })
        } else if category == "assist" {
            crates.push(quote! {
<<<<<<< HEAD
                use crate::assist; #nl
=======
                use crate::assists;
>>>>>>> 3c11251d
            })
        }
    }
    let rules_options = rules_options.values();
    let tokens = xtask::reformat(quote! {
        #( #crates )*

        #( #rules_options )*
    })?;
    let tokens = reformat(tokens)?;
    fs2::write(base_path.join("options.rs"), tokens)?;

    Ok(())
}

fn generate_category(
    name: &'static str,
    entries: &mut BTreeMap<&'static str, TokenStream>,
    base_path: &Path,
) -> Result<()> {
    let path = base_path.join(name);

    let mut groups = BTreeMap::new();
    for entry in fs2::read_dir(path)? {
        let entry = entry?;
        if !entry.file_type()?.is_dir() {
            continue;
        }

        let entry = entry.path();
        let file_name = entry
            .file_stem()
            .context("path has no file name")?
            .to_str()
            .context("could not convert file name to string")?;

        generate_group(name, file_name, base_path)?;

        let module_name = format_ident!("{}", file_name);
        let group_name = format_ident!("{}", Case::Pascal.convert(file_name));

        groups.insert(
            file_name.to_string(),
            (
                quote! {
                   pub mod #module_name;
                },
                quote! {
                    self::#module_name::#group_name
                },
            ),
        );
    }

    let key = name;
    let module_name = format_ident!("{name}");

    let category_name = Case::Pascal.convert(name);
    let category_name = format_ident!("{category_name}");

    let kind = match name {
        "syntax" => format_ident!("Syntax"),
        "lint" => format_ident!("Lint"),
        "assist" => format_ident!("Action"),
        _ => panic!("unimplemented analyzer category {name:?}"),
    };

    entries.insert(
        key,
        quote! {
            registry.record_category::<crate::#module_name::#category_name>();
        },
    );

    let (modules, paths): (Vec<_>, Vec<_>) = groups.into_values().unzip();
    let tokens = xtask::reformat(quote! {
        #( #modules )*
        ::biome_analyze::declare_category! {
            pub #category_name {
                kind: #kind,
                groups: [
                    #( #paths, )*
                ]
            }
        }
    })?;

    let tokens = reformat(tokens)?;
    fs2::write(base_path.join(format!("{name}.rs")), tokens)?;

    Ok(())
}

fn generate_group(category: &'static str, group: &str, base_path: &Path) -> Result<()> {
    let path = base_path.join(category).join(group);

    let mut rules = BTreeMap::new();
    for entry in fs2::read_dir(path)? {
        let entry = entry?.path();
        let file_name = entry
            .file_stem()
            .context("path has no file name")?
            .to_str()
            .context("could not convert file name to string")?;

        let rule_type = Case::Pascal.convert(file_name);

        let key = rule_type.clone();
        let module_name = format_ident!("{}", file_name);
        let rule_type = format_ident!("{}", rule_type);

        rules.insert(
            key,
            (
                quote! {
                    pub mod #module_name;
                },
                quote! {
                    self::#module_name::#rule_type
                },
            ),
        );
    }

    let group_name = format_ident!("{}", Case::Pascal.convert(group));

    let (rule_imports, rule_names): (Vec<_>, Vec<_>) = rules.into_values().unzip();

    let (import_macro, use_macro) = match category {
        "lint" => (
            quote!(
                use biome_analyze::declare_lint_group
            ),
            quote!(declare_lint_group),
        ),
        "assist" => (
            quote!(
                use biome_analyze::declare_assist_group
            ),
            quote!(declare_assist_group),
        ),
        "syntax" => (
            quote!(
                use biome_analyze::declare_syntax_group
            ),
            quote!(declare_syntax_group),
        ),

        _ => panic!("Category not supported: {category}"),
    };
    let tokens = xtask::reformat(quote! {
        #import_macro;

        #( #rule_imports )*


        #use_macro! {
            pub #group_name {
                name: #group,
                 rules: [
                    #( #rule_names,  )*
                 ]
            }
        }
    })?;

    let tokens = reformat(tokens)?;
    fs2::write(base_path.join(category).join(format!("{group}.rs")), tokens)?;

    Ok(())
}

fn update_js_registry_builder(
    rules: BTreeMap<&'static str, TokenStream>,
    assist: BTreeMap<&'static str, TokenStream>,
    syntax: BTreeMap<&'static str, TokenStream>,
) -> Result<()> {
    let path = project_root().join("crates/biome_js_analyze/src/registry.rs");

    let categories = rules
        .into_iter()
        .chain(assist)
        .chain(syntax)
        .map(|(_, tokens)| tokens);

    let tokens = xtask::reformat(quote! {
        use biome_analyze::RegistryVisitor;
        use biome_js_syntax::JsLanguage;

        pub fn visit_registry<V: RegistryVisitor<JsLanguage>>(registry: &mut V) {
            #( #categories )*
        }
    })?;

    fs2::write(path, tokens)?;

    Ok(())
}

fn update_json_registry_builder(
    analyzers: BTreeMap<&'static str, TokenStream>,
    assist: BTreeMap<&'static str, TokenStream>,
) -> Result<()> {
    let path = project_root().join("crates/biome_json_analyze/src/registry.rs");

    let categories = analyzers
        .into_iter()
        .chain(assist)
        .map(|(_, tokens)| tokens);

    let tokens = xtask::reformat(quote! {
        use biome_analyze::RegistryVisitor;
        use biome_json_syntax::JsonLanguage;

        pub fn visit_registry<V: RegistryVisitor<JsonLanguage>>(registry: &mut V) {
            #( #categories )*
        }
    })?;

    let tokens = reformat(tokens)?;
    fs2::write(path, tokens)?;

    Ok(())
}

fn update_css_registry_builder(analyzers: BTreeMap<&'static str, TokenStream>) -> Result<()> {
    let path = project_root().join("crates/biome_css_analyze/src/registry.rs");

    let categories = analyzers.into_values();

    let tokens = xtask::reformat(quote! {
        use biome_analyze::RegistryVisitor;
        use biome_css_syntax::CssLanguage;

        pub fn visit_registry<V: RegistryVisitor<CssLanguage>>(registry: &mut V) {
            #( #categories )*
        }
    })?;

    let tokens = reformat(tokens)?;
    fs2::write(path, tokens)?;

    Ok(())
}

fn update_graphql_registry_builder(analyzers: BTreeMap<&'static str, TokenStream>) -> Result<()> {
    let path = project_root().join("crates/biome_graphql_analyze/src/registry.rs");

    let categories = analyzers.into_values();

    let tokens = xtask::reformat(quote! {
        use biome_analyze::RegistryVisitor;
        use biome_graphql_syntax::GraphqlLanguage;

        pub fn visit_registry<V: RegistryVisitor<GraphqlLanguage>>(registry: &mut V) {
            #( #categories )*
        }
    })?;

    fs2::write(path, tokens)?;

    Ok(())
}

/// Returns file paths of the given directory.
fn list_entry_paths(dir: &Path) -> Result<impl Iterator<Item = PathBuf>> {
    Ok(fs2::read_dir(dir)
        .context("A directory is expected")?
        .filter_map(|entry| entry.ok())
        .map(|entry| entry.path()))
}

/// Returns filename if any.
fn filename(file: &Path) -> Result<&str> {
    file.file_stem()
        .context("path has no file name")?
        .to_str()
        .context("could not convert file name to string")
}<|MERGE_RESOLUTION|>--- conflicted
+++ resolved
@@ -66,12 +66,7 @@
 fn generate_options(base_path: &Path) -> Result<()> {
     let mut rules_options = BTreeMap::new();
     let mut crates = vec![];
-<<<<<<< HEAD
-    let nl = Punct::new('\n', Spacing::Alone);
     for category in ["lint", "assist"] {
-=======
-    for category in ["lint", "assists"] {
->>>>>>> 3c11251d
         let category_path = base_path.join(category);
         if !category_path.exists() {
             continue;
@@ -95,11 +90,7 @@
             })
         } else if category == "assist" {
             crates.push(quote! {
-<<<<<<< HEAD
-                use crate::assist; #nl
-=======
-                use crate::assists;
->>>>>>> 3c11251d
+                use crate::assist;
             })
         }
     }
