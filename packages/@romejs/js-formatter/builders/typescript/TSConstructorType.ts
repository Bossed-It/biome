--- conflicted
+++ resolved
@@ -5,26 +5,8 @@
  * LICENSE file in the root directory of this source tree.
  */
 
-<<<<<<< HEAD
-import {Builder} from '@romejs/js-formatter';
-import {TSConstructorType} from '@romejs/js-ast';
-import {Token, concat, space} from '../../tokens';
-
-export default function TSConstructorType(
-  builder: Builder,
-  node: TSConstructorType,
-): Token {
-  const tokens: Array<Token> = ['new', space, builder.tokenize(node.meta, node)];
-
-  if (node.typeAnnotation) {
-    tokens.push(space, '=>', space, builder.tokenize(node.typeAnnotation, node));
-  }
-
-  return concat(tokens);
-=======
 import {Token} from "../../tokens";
 
 export default function TSConstructorType(): Token {
 	throw new Error("unimplemented");
->>>>>>> f6d7431f
 }