//! Generated file, do not edit by hand, see `xtask/codegen`

use super::{eslint_eslint, eslint_to_biome};
pub(crate) fn migrate_eslint_any_rule(
    rules: &mut biome_configuration::Rules,
    eslint_name: &str,
    rule_severity: eslint_eslint::Severity,
    options: &eslint_to_biome::MigrationOptions,
    results: &mut eslint_to_biome::MigrationResults,
) -> bool {
    match eslint_name {
        "@mysticatea/no-this-in-static" => {
            let group = rules.complexity.get_or_insert_with(Default::default);
            let rule = group.no_this_in_static.get_or_insert(Default::default());
            rule.set_level(rule.level().max(rule_severity.into()));
        }
        "@next/google-font-display" => {
            if !options.include_nursery {
                return false;
            }
            let group = rules.nursery.get_or_insert_with(Default::default);
            let rule = group
                .use_google_font_display
                .get_or_insert(Default::default());
            rule.set_level(rule.level().max(rule_severity.into()));
        }
        "@next/google-font-preconnect" => {
            if !options.include_nursery {
                return false;
            }
            let group = rules.nursery.get_or_insert_with(Default::default);
            let rule = group
                .use_google_font_preconnect
                .get_or_insert(Default::default());
            rule.set_level(rule.level().max(rule_severity.into()));
        }
        "@next/no-document-import-in-page" => {
            if !options.include_nursery {
                return false;
            }
            let group = rules.nursery.get_or_insert_with(Default::default);
            let rule = group
                .no_document_import_in_page
                .get_or_insert(Default::default());
            rule.set_level(rule.level().max(rule_severity.into()));
        }
        "@next/no-head-element" => {
            if !options.include_nursery {
                return false;
            }
            let group = rules.nursery.get_or_insert_with(Default::default);
            let rule = group.no_head_element.get_or_insert(Default::default());
            rule.set_level(rule.level().max(rule_severity.into()));
        }
        "@next/no-head-import-in-document" => {
            if !options.include_nursery {
                return false;
            }
            let group = rules.nursery.get_or_insert_with(Default::default);
            let rule = group
                .no_head_import_in_document
                .get_or_insert(Default::default());
            rule.set_level(rule.level().max(rule_severity.into()));
        }
        "@next/no-img-element" => {
            if !options.include_nursery {
                return false;
            }
            let group = rules.nursery.get_or_insert_with(Default::default);
            let rule = group.no_img_element.get_or_insert(Default::default());
            rule.set_level(rule.level().max(rule_severity.into()));
        }
        "@stylistic/jsx-self-closing-comp" => {
            let group = rules.style.get_or_insert_with(Default::default);
            let rule = group
                .use_self_closing_elements
                .get_or_insert(Default::default());
            rule.set_level(rule.level().max(rule_severity.into()));
        }
        "@typescript-eslint/adjacent-overload-signatures" => {
            if !options.include_nursery {
                return false;
            }
            let group = rules.nursery.get_or_insert_with(Default::default);
            let rule = group
                .use_adjacent_overload_signatures
                .get_or_insert(Default::default());
            rule.set_level(rule.level().max(rule_severity.into()));
        }
        "@typescript-eslint/array-type" => {
            let group = rules.style.get_or_insert_with(Default::default);
            let rule = group
                .use_consistent_array_type
                .get_or_insert(Default::default());
            rule.set_level(rule.level().max(rule_severity.into()));
        }
        "@typescript-eslint/ban-types" => {
            let group = rules.complexity.get_or_insert_with(Default::default);
            let rule = group.no_banned_types.get_or_insert(Default::default());
            rule.set_level(rule.level().max(rule_severity.into()));
        }
        "@typescript-eslint/consistent-type-exports" => {
            if !options.include_inspired {
                results.has_inspired_rules = true;
                return false;
            }
            let group = rules.style.get_or_insert_with(Default::default);
            let rule = group.use_export_type.get_or_insert(Default::default());
            rule.set_level(rule.level().max(rule_severity.into()));
        }
        "@typescript-eslint/consistent-type-imports" => {
            if !options.include_inspired {
                results.has_inspired_rules = true;
                return false;
            }
            let group = rules.style.get_or_insert_with(Default::default);
            let rule = group.use_import_type.get_or_insert(Default::default());
            rule.set_level(rule.level().max(rule_severity.into()));
        }
        "@typescript-eslint/default-param-last" => {
            let group = rules.style.get_or_insert_with(Default::default);
            let rule = group
                .use_default_parameter_last
                .get_or_insert(Default::default());
            rule.set_level(rule.level().max(rule_severity.into()));
        }
        "@typescript-eslint/dot-notation" => {
            let group = rules.complexity.get_or_insert_with(Default::default);
            let rule = group.use_literal_keys.get_or_insert(Default::default());
            rule.set_level(rule.level().max(rule_severity.into()));
        }
        "@typescript-eslint/explicit-function-return-type" => {
            if !options.include_nursery {
                return false;
            }
            let group = rules.nursery.get_or_insert_with(Default::default);
            let rule = group.use_explicit_type.get_or_insert(Default::default());
            rule.set_level(rule.level().max(rule_severity.into()));
        }
        "@typescript-eslint/explicit-member-accessibility" => {
            if !options.include_nursery {
                return false;
            }
            let group = rules.nursery.get_or_insert_with(Default::default);
            let rule = group
                .use_consistent_member_accessibility
                .get_or_insert(Default::default());
            rule.set_level(rule.level().max(rule_severity.into()));
        }
        "@typescript-eslint/naming-convention" => {
            if !options.include_inspired {
                results.has_inspired_rules = true;
                return false;
            }
            let group = rules.style.get_or_insert_with(Default::default);
            let rule = group
                .use_naming_convention
                .get_or_insert(Default::default());
            rule.set_level(rule.level().max(rule_severity.into()));
        }
        "@typescript-eslint/no-array-constructor" => {
            let group = rules.correctness.get_or_insert_with(Default::default);
            let rule = group.use_array_literals.get_or_insert(Default::default());
            rule.set_level(rule.level().max(rule_severity.into()));
        }
        "@typescript-eslint/no-dupe-class-members" => {
            let group = rules.suspicious.get_or_insert_with(Default::default);
            let rule = group
                .no_duplicate_class_members
                .get_or_insert(Default::default());
            rule.set_level(rule.level().max(rule_severity.into()));
        }
        "@typescript-eslint/no-empty-function" => {
            let group = rules.suspicious.get_or_insert_with(Default::default);
            let rule = group
                .no_empty_block_statements
                .get_or_insert(Default::default());
            rule.set_level(rule.level().max(rule_severity.into()));
        }
        "@typescript-eslint/no-empty-interface" => {
            if !options.include_inspired {
                results.has_inspired_rules = true;
                return false;
            }
            let group = rules.suspicious.get_or_insert_with(Default::default);
            let rule = group.no_empty_interface.get_or_insert(Default::default());
            rule.set_level(rule.level().max(rule_severity.into()));
        }
        "@typescript-eslint/no-explicit-any" => {
            let group = rules.suspicious.get_or_insert_with(Default::default);
            let rule = group.no_explicit_any.get_or_insert(Default::default());
            rule.set_level(rule.level().max(rule_severity.into()));
        }
        "@typescript-eslint/no-extra-non-null-assertion" => {
            let group = rules.suspicious.get_or_insert_with(Default::default);
            let rule = group
                .no_extra_non_null_assertion
                .get_or_insert(Default::default());
            rule.set_level(rule.level().max(rule_severity.into()));
        }
        "@typescript-eslint/no-extraneous-class" => {
            let group = rules.complexity.get_or_insert_with(Default::default);
            let rule = group.no_static_only_class.get_or_insert(Default::default());
            rule.set_level(rule.level().max(rule_severity.into()));
        }
        "@typescript-eslint/no-inferrable-types" => {
            let group = rules.style.get_or_insert_with(Default::default);
            let rule = group.no_inferrable_types.get_or_insert(Default::default());
            rule.set_level(rule.level().max(rule_severity.into()));
        }
        "@typescript-eslint/no-invalid-void-type" => {
            let group = rules.suspicious.get_or_insert_with(Default::default);
            let rule = group
                .no_confusing_void_type
                .get_or_insert(Default::default());
            rule.set_level(rule.level().max(rule_severity.into()));
        }
        "@typescript-eslint/no-loss-of-precision" => {
            let group = rules.correctness.get_or_insert_with(Default::default);
            let rule = group.no_precision_loss.get_or_insert(Default::default());
            rule.set_level(rule.level().max(rule_severity.into()));
        }
        "@typescript-eslint/no-misused-new" => {
            let group = rules.suspicious.get_or_insert_with(Default::default);
            let rule = group
                .no_misleading_instantiator
                .get_or_insert(Default::default());
            rule.set_level(rule.level().max(rule_severity.into()));
        }
        "@typescript-eslint/no-namespace" => {
            let group = rules.style.get_or_insert_with(Default::default);
            let rule = group.no_namespace.get_or_insert(Default::default());
            rule.set_level(rule.level().max(rule_severity.into()));
        }
        "@typescript-eslint/no-non-null-assertion" => {
            let group = rules.style.get_or_insert_with(Default::default);
            let rule = group
                .no_non_null_assertion
                .get_or_insert(Default::default());
            rule.set_level(rule.level().max(rule_severity.into()));
        }
        "@typescript-eslint/no-redeclare" => {
            let group = rules.suspicious.get_or_insert_with(Default::default);
            let rule = group.no_redeclare.get_or_insert(Default::default());
            rule.set_level(rule.level().max(rule_severity.into()));
        }
        "@typescript-eslint/no-require-imports" => {
            if !options.include_nursery {
                return false;
            }
            let group = rules.nursery.get_or_insert_with(Default::default);
            let rule = group.no_common_js.get_or_insert(Default::default());
            rule.set_level(rule.level().max(rule_severity.into()));
        }
        "@typescript-eslint/no-restricted-imports" => {
            if !options.include_nursery {
                return false;
            }
            let group = rules.nursery.get_or_insert_with(Default::default);
            let rule = group
                .no_restricted_imports
                .get_or_insert(Default::default());
            rule.set_level(rule.level().max(rule_severity.into()));
        }
        "@typescript-eslint/no-restricted-types" => {
            if !options.include_nursery {
                return false;
            }
            let group = rules.nursery.get_or_insert_with(Default::default);
            let rule = group.no_restricted_types.get_or_insert(Default::default());
            rule.set_level(rule.level().max(rule_severity.into()));
        }
        "@typescript-eslint/no-this-alias" => {
            if !options.include_inspired {
                results.has_inspired_rules = true;
                return false;
            }
            let group = rules.complexity.get_or_insert_with(Default::default);
            let rule = group
                .no_useless_this_alias
                .get_or_insert(Default::default());
            rule.set_level(rule.level().max(rule_severity.into()));
        }
        "@typescript-eslint/no-unnecessary-type-constraint" => {
            let group = rules.complexity.get_or_insert_with(Default::default);
            let rule = group
                .no_useless_type_constraint
                .get_or_insert(Default::default());
            rule.set_level(rule.level().max(rule_severity.into()));
        }
        "@typescript-eslint/no-unsafe-declaration-merging" => {
            let group = rules.suspicious.get_or_insert_with(Default::default);
            let rule = group
                .no_unsafe_declaration_merging
                .get_or_insert(Default::default());
            rule.set_level(rule.level().max(rule_severity.into()));
        }
        "@typescript-eslint/no-unused-vars" => {
            let group = rules.correctness.get_or_insert_with(Default::default);
            let rule = group.no_unused_variables.get_or_insert(Default::default());
            rule.set_level(rule.level().max(rule_severity.into()));
        }
        "@typescript-eslint/no-use-before-define" => {
            let group = rules.correctness.get_or_insert_with(Default::default);
            let rule = group
                .no_invalid_use_before_declaration
                .get_or_insert(Default::default());
            rule.set_level(rule.level().max(rule_severity.into()));
        }
        "@typescript-eslint/no-useless-constructor" => {
            let group = rules.complexity.get_or_insert_with(Default::default);
            let rule = group
                .no_useless_constructor
                .get_or_insert(Default::default());
            rule.set_level(rule.level().max(rule_severity.into()));
        }
        "@typescript-eslint/no-useless-empty-export" => {
            let group = rules.complexity.get_or_insert_with(Default::default);
            let rule = group
                .no_useless_empty_export
                .get_or_insert(Default::default());
            rule.set_level(rule.level().max(rule_severity.into()));
        }
        "@typescript-eslint/only-throw-error" => {
            if !options.include_inspired {
                results.has_inspired_rules = true;
                return false;
            }
            let group = rules.style.get_or_insert_with(Default::default);
            let rule = group.use_throw_only_error.get_or_insert(Default::default());
            rule.set_level(rule.level().max(rule_severity.into()));
        }
        "@typescript-eslint/parameter-properties" => {
            if !options.include_inspired {
                results.has_inspired_rules = true;
                return false;
            }
            let group = rules.style.get_or_insert_with(Default::default);
            let rule = group
                .no_parameter_properties
                .get_or_insert(Default::default());
            rule.set_level(rule.level().max(rule_severity.into()));
        }
        "@typescript-eslint/prefer-as-const" => {
            let group = rules.style.get_or_insert_with(Default::default);
            let rule = group
                .use_as_const_assertion
                .get_or_insert(Default::default());
            rule.set_level(rule.level().max(rule_severity.into()));
        }
        "@typescript-eslint/prefer-enum-initializers" => {
            let group = rules.style.get_or_insert_with(Default::default);
            let rule = group
                .use_enum_initializers
                .get_or_insert(Default::default());
            rule.set_level(rule.level().max(rule_severity.into()));
        }
        "@typescript-eslint/prefer-for-of" => {
            let group = rules.style.get_or_insert_with(Default::default);
            let rule = group.use_for_of.get_or_insert(Default::default());
            rule.set_level(rule.level().max(rule_severity.into()));
        }
        "@typescript-eslint/prefer-function-type" => {
            let group = rules.style.get_or_insert_with(Default::default);
            let rule = group
                .use_shorthand_function_type
                .get_or_insert(Default::default());
            rule.set_level(rule.level().max(rule_severity.into()));
        }
        "@typescript-eslint/prefer-literal-enum-member" => {
            let group = rules.style.get_or_insert_with(Default::default);
            let rule = group
                .use_literal_enum_members
                .get_or_insert(Default::default());
            rule.set_level(rule.level().max(rule_severity.into()));
        }
        "@typescript-eslint/prefer-namespace-keyword" => {
            let group = rules.suspicious.get_or_insert_with(Default::default);
            let rule = group
                .use_namespace_keyword
                .get_or_insert(Default::default());
            rule.set_level(rule.level().max(rule_severity.into()));
        }
        "@typescript-eslint/prefer-optional-chain" => {
            let group = rules.complexity.get_or_insert_with(Default::default);
            let rule = group.use_optional_chain.get_or_insert(Default::default());
            rule.set_level(rule.level().max(rule_severity.into()));
        }
        "@typescript-eslint/require-await" => {
            let group = rules.suspicious.get_or_insert_with(Default::default);
            let rule = group.use_await.get_or_insert(Default::default());
            rule.set_level(rule.level().max(rule_severity.into()));
        }
        "barrel-files/avoid-barrel-files" => {
            if !options.include_inspired {
                results.has_inspired_rules = true;
                return false;
            }
            let group = rules.performance.get_or_insert_with(Default::default);
            let rule = group.no_barrel_file.get_or_insert(Default::default());
            rule.set_level(rule.level().max(rule_severity.into()));
        }
        "barrel-files/avoid-namespace-import" => {
            let group = rules.style.get_or_insert_with(Default::default);
            let rule = group.no_namespace_import.get_or_insert(Default::default());
            rule.set_level(rule.level().max(rule_severity.into()));
        }
        "barrel-files/avoid-re-export-all" => {
            let group = rules.performance.get_or_insert_with(Default::default);
            let rule = group.no_re_export_all.get_or_insert(Default::default());
            rule.set_level(rule.level().max(rule_severity.into()));
        }
        "constructor-super" => {
            let group = rules.correctness.get_or_insert_with(Default::default);
            let rule = group
                .no_invalid_constructor_super
                .get_or_insert(Default::default());
            rule.set_level(rule.level().max(rule_severity.into()));
        }
        "curly" => {
            let group = rules.style.get_or_insert_with(Default::default);
            let rule = group.use_block_statements.get_or_insert(Default::default());
            rule.set_level(rule.level().max(rule_severity.into()));
        }
        "default-case" => {
            let group = rules.style.get_or_insert_with(Default::default);
            let rule = group
                .use_default_switch_clause
                .get_or_insert(Default::default());
            rule.set_level(rule.level().max(rule_severity.into()));
        }
        "default-case-last" => {
            let group = rules.suspicious.get_or_insert_with(Default::default);
            let rule = group
                .use_default_switch_clause_last
                .get_or_insert(Default::default());
            rule.set_level(rule.level().max(rule_severity.into()));
        }
        "default-param-last" => {
            let group = rules.style.get_or_insert_with(Default::default);
            let rule = group
                .use_default_parameter_last
                .get_or_insert(Default::default());
            rule.set_level(rule.level().max(rule_severity.into()));
        }
        "dot-notation" => {
            let group = rules.complexity.get_or_insert_with(Default::default);
            let rule = group.use_literal_keys.get_or_insert(Default::default());
            rule.set_level(rule.level().max(rule_severity.into()));
        }
        "eqeqeq" => {
            let group = rules.suspicious.get_or_insert_with(Default::default);
            let rule = group.no_double_equals.get_or_insert(Default::default());
            rule.set_level(rule.level().max(rule_severity.into()));
        }
        "for-direction" => {
            let group = rules.correctness.get_or_insert_with(Default::default);
            let rule = group
                .use_valid_for_direction
                .get_or_insert(Default::default());
            rule.set_level(rule.level().max(rule_severity.into()));
        }
        "getter-return" => {
            let group = rules.suspicious.get_or_insert_with(Default::default);
            let rule = group.use_getter_return.get_or_insert(Default::default());
            rule.set_level(rule.level().max(rule_severity.into()));
        }
        "guard-for-in" => {
            if !options.include_nursery {
                return false;
            }
            let group = rules.nursery.get_or_insert_with(Default::default);
            let rule = group.use_guard_for_in.get_or_insert(Default::default());
            rule.set_level(rule.level().max(rule_severity.into()));
        }
        "import-access/eslint-plugin-import-access" => {
            if !options.include_nursery {
                return false;
            }
            let group = rules.nursery.get_or_insert_with(Default::default);
            let rule = group
                .no_restricted_imports
                .get_or_insert(Default::default());
            rule.set_level(rule.level().max(rule_severity.into()));
        }
        "import/no-commonjs" => {
            if !options.include_nursery {
                return false;
            }
            let group = rules.nursery.get_or_insert_with(Default::default);
            let rule = group.no_common_js.get_or_insert(Default::default());
            rule.set_level(rule.level().max(rule_severity.into()));
        }
        "import/no-default-export" => {
            let group = rules.style.get_or_insert_with(Default::default);
            let rule = group.no_default_export.get_or_insert(Default::default());
            rule.set_level(rule.level().max(rule_severity.into()));
        }
        "import/no-extraneous-dependencies" => {
            let group = rules.correctness.get_or_insert_with(Default::default);
            let rule = group
                .no_undeclared_dependencies
                .get_or_insert(Default::default());
            rule.set_level(rule.level().max(rule_severity.into()));
        }
        "import/no-nodejs-modules" => {
            let group = rules.correctness.get_or_insert_with(Default::default);
            let rule = group.no_nodejs_modules.get_or_insert(Default::default());
            rule.set_level(rule.level().max(rule_severity.into()));
        }
        "jest/max-nested-describe" => {
            let group = rules.complexity.get_or_insert_with(Default::default);
            let rule = group
                .no_excessive_nested_test_suites
                .get_or_insert(Default::default());
            rule.set_level(rule.level().max(rule_severity.into()));
        }
        "jest/no-disabled-tests" => {
            if !options.include_inspired {
                results.has_inspired_rules = true;
                return false;
            }
            let group = rules.suspicious.get_or_insert_with(Default::default);
            let rule = group.no_skipped_tests.get_or_insert(Default::default());
            rule.set_level(rule.level().max(rule_severity.into()));
        }
        "jest/no-done-callback" => {
            let group = rules.style.get_or_insert_with(Default::default);
            let rule = group.no_done_callback.get_or_insert(Default::default());
            rule.set_level(rule.level().max(rule_severity.into()));
        }
        "jest/no-duplicate-hooks" => {
            if !options.include_inspired {
                results.has_inspired_rules = true;
                return false;
            }
            let group = rules.suspicious.get_or_insert_with(Default::default);
            let rule = group
                .no_duplicate_test_hooks
                .get_or_insert(Default::default());
            rule.set_level(rule.level().max(rule_severity.into()));
        }
        "jest/no-export" => {
            if !options.include_inspired {
                results.has_inspired_rules = true;
                return false;
            }
            let group = rules.suspicious.get_or_insert_with(Default::default);
            let rule = group.no_exports_in_test.get_or_insert(Default::default());
            rule.set_level(rule.level().max(rule_severity.into()));
        }
        "jest/no-focused-tests" => {
            if !options.include_inspired {
                results.has_inspired_rules = true;
                return false;
            }
            let group = rules.suspicious.get_or_insert_with(Default::default);
            let rule = group.no_focused_tests.get_or_insert(Default::default());
            rule.set_level(rule.level().max(rule_severity.into()));
        }
        "jest/no-standalone-expect" => {
            if !options.include_inspired {
                results.has_inspired_rules = true;
                return false;
            }
            let group = rules.suspicious.get_or_insert_with(Default::default);
            let rule = group
                .no_misplaced_assertion
                .get_or_insert(Default::default());
            rule.set_level(rule.level().max(rule_severity.into()));
        }
        "jsx-a11y/alt-text" => {
            let group = rules.a11y.get_or_insert_with(Default::default);
            let rule = group.use_alt_text.get_or_insert(Default::default());
            rule.set_level(rule.level().max(rule_severity.into()));
        }
        "jsx-a11y/anchor-has-content" => {
            let group = rules.a11y.get_or_insert_with(Default::default);
            let rule = group.use_anchor_content.get_or_insert(Default::default());
            rule.set_level(rule.level().max(rule_severity.into()));
        }
        "jsx-a11y/anchor-is-valid" => {
            let group = rules.a11y.get_or_insert_with(Default::default);
            let rule = group.use_valid_anchor.get_or_insert(Default::default());
            rule.set_level(rule.level().max(rule_severity.into()));
        }
        "jsx-a11y/aria-activedescendant-has-tabindex" => {
            let group = rules.a11y.get_or_insert_with(Default::default);
            let rule = group
                .use_aria_activedescendant_with_tabindex
                .get_or_insert(Default::default());
            rule.set_level(rule.level().max(rule_severity.into()));
        }
        "jsx-a11y/aria-props" => {
            let group = rules.a11y.get_or_insert_with(Default::default);
            let rule = group.use_valid_aria_props.get_or_insert(Default::default());
            rule.set_level(rule.level().max(rule_severity.into()));
        }
        "jsx-a11y/aria-proptypes" => {
            let group = rules.a11y.get_or_insert_with(Default::default);
            let rule = group
                .use_valid_aria_values
                .get_or_insert(Default::default());
            rule.set_level(rule.level().max(rule_severity.into()));
        }
        "jsx-a11y/aria-role" => {
            let group = rules.a11y.get_or_insert_with(Default::default);
            let rule = group.use_valid_aria_role.get_or_insert(Default::default());
            rule.set_level(rule.level().max(rule_severity.into()));
        }
        "jsx-a11y/aria-unsupported-elements" => {
            let group = rules.a11y.get_or_insert_with(Default::default);
            let rule = group
                .no_aria_unsupported_elements
                .get_or_insert(Default::default());
            rule.set_level(rule.level().max(rule_severity.into()));
        }
        "jsx-a11y/autocomplete-valid" => {
            if !options.include_nursery {
                return false;
            }
            let group = rules.nursery.get_or_insert_with(Default::default);
            let rule = group
                .use_valid_autocomplete
                .get_or_insert(Default::default());
            rule.set_level(rule.level().max(rule_severity.into()));
        }
        "jsx-a11y/click-events-have-key-events" => {
            let group = rules.a11y.get_or_insert_with(Default::default);
            let rule = group
                .use_key_with_click_events
                .get_or_insert(Default::default());
            rule.set_level(rule.level().max(rule_severity.into()));
        }
        "jsx-a11y/heading-has-content" => {
            let group = rules.a11y.get_or_insert_with(Default::default);
            let rule = group.use_heading_content.get_or_insert(Default::default());
            rule.set_level(rule.level().max(rule_severity.into()));
        }
        "jsx-a11y/html-has-lang" => {
            let group = rules.a11y.get_or_insert_with(Default::default);
            let rule = group.use_html_lang.get_or_insert(Default::default());
            rule.set_level(rule.level().max(rule_severity.into()));
        }
        "jsx-a11y/iframe-has-title" => {
            let group = rules.a11y.get_or_insert_with(Default::default);
            let rule = group.use_iframe_title.get_or_insert(Default::default());
            rule.set_level(rule.level().max(rule_severity.into()));
        }
        "jsx-a11y/img-redundant-alt" => {
            let group = rules.a11y.get_or_insert_with(Default::default);
            let rule = group.no_redundant_alt.get_or_insert(Default::default());
            rule.set_level(rule.level().max(rule_severity.into()));
        }
        "jsx-a11y/interactive-supports-focus" => {
            let group = rules.a11y.get_or_insert_with(Default::default);
            let rule = group
                .use_focusable_interactive
                .get_or_insert(Default::default());
            rule.set_level(rule.level().max(rule_severity.into()));
        }
        "jsx-a11y/label-has-associated-control" => {
            let group = rules.a11y.get_or_insert_with(Default::default);
            let rule = group
                .no_label_without_control
                .get_or_insert(Default::default());
            rule.set_level(rule.level().max(rule_severity.into()));
        }
        "jsx-a11y/lang" => {
            let group = rules.a11y.get_or_insert_with(Default::default);
            let rule = group.use_valid_lang.get_or_insert(Default::default());
            rule.set_level(rule.level().max(rule_severity.into()));
        }
        "jsx-a11y/media-has-caption" => {
            let group = rules.a11y.get_or_insert_with(Default::default);
            let rule = group.use_media_caption.get_or_insert(Default::default());
            rule.set_level(rule.level().max(rule_severity.into()));
        }
        "jsx-a11y/mouse-events-have-key-events" => {
            let group = rules.a11y.get_or_insert_with(Default::default);
            let rule = group
                .use_key_with_mouse_events
                .get_or_insert(Default::default());
            rule.set_level(rule.level().max(rule_severity.into()));
        }
        "jsx-a11y/no-access-key" => {
            let group = rules.a11y.get_or_insert_with(Default::default);
            let rule = group.no_access_key.get_or_insert(Default::default());
            rule.set_level(rule.level().max(rule_severity.into()));
        }
        "jsx-a11y/no-aria-hidden-on-focusable" => {
            let group = rules.a11y.get_or_insert_with(Default::default);
            let rule = group
                .no_aria_hidden_on_focusable
                .get_or_insert(Default::default());
            rule.set_level(rule.level().max(rule_severity.into()));
        }
        "jsx-a11y/no-autofocus" => {
            let group = rules.a11y.get_or_insert_with(Default::default);
            let rule = group.no_autofocus.get_or_insert(Default::default());
            rule.set_level(rule.level().max(rule_severity.into()));
        }
        "jsx-a11y/no-distracting-elements" => {
            let group = rules.a11y.get_or_insert_with(Default::default);
            let rule = group
                .no_distracting_elements
                .get_or_insert(Default::default());
            rule.set_level(rule.level().max(rule_severity.into()));
        }
        "jsx-a11y/no-interactive-element-to-noninteractive-role" => {
            let group = rules.a11y.get_or_insert_with(Default::default);
            let rule = group
                .no_interactive_element_to_noninteractive_role
                .get_or_insert(Default::default());
            rule.set_level(rule.level().max(rule_severity.into()));
        }
        "jsx-a11y/no-noninteractive-element-to-interactive-role" => {
            let group = rules.a11y.get_or_insert_with(Default::default);
            let rule = group
                .no_noninteractive_element_to_interactive_role
                .get_or_insert(Default::default());
            rule.set_level(rule.level().max(rule_severity.into()));
        }
        "jsx-a11y/no-noninteractive-tabindex" => {
            let group = rules.a11y.get_or_insert_with(Default::default);
            let rule = group
                .no_noninteractive_tabindex
                .get_or_insert(Default::default());
            rule.set_level(rule.level().max(rule_severity.into()));
        }
        "jsx-a11y/no-redundant-roles" => {
            let group = rules.a11y.get_or_insert_with(Default::default);
            let rule = group.no_redundant_roles.get_or_insert(Default::default());
            rule.set_level(rule.level().max(rule_severity.into()));
        }
        "jsx-a11y/no-static-element-interactions" => {
            if !options.include_nursery {
                return false;
            }
            let group = rules.nursery.get_or_insert_with(Default::default);
            let rule = group
                .no_static_element_interactions
                .get_or_insert(Default::default());
            rule.set_level(rule.level().max(rule_severity.into()));
        }
        "jsx-a11y/prefer-tag-over-role" => {
            let group = rules.a11y.get_or_insert_with(Default::default);
            let rule = group
                .use_semantic_elements
                .get_or_insert(Default::default());
            rule.set_level(rule.level().max(rule_severity.into()));
        }
        "jsx-a11y/role-has-required-aria-props" => {
            let group = rules.a11y.get_or_insert_with(Default::default);
            let rule = group
                .use_aria_props_for_role
                .get_or_insert(Default::default());
            rule.set_level(rule.level().max(rule_severity.into()));
        }
        "jsx-a11y/role-supports-aria-props" => {
            if !options.include_nursery {
                return false;
            }
            let group = rules.nursery.get_or_insert_with(Default::default);
            let rule = group
                .use_aria_props_supported_by_role
                .get_or_insert(Default::default());
            rule.set_level(rule.level().max(rule_severity.into()));
        }
        "jsx-a11y/scope" => {
            let group = rules.a11y.get_or_insert_with(Default::default);
            let rule = group.no_header_scope.get_or_insert(Default::default());
            rule.set_level(rule.level().max(rule_severity.into()));
        }
        "jsx-a11y/tabindex-no-positive" => {
            let group = rules.a11y.get_or_insert_with(Default::default);
            let rule = group.no_positive_tabindex.get_or_insert(Default::default());
            rule.set_level(rule.level().max(rule_severity.into()));
        }
        "n/no-process-env" => {
            if !options.include_nursery {
                return false;
            }
            let group = rules.nursery.get_or_insert_with(Default::default);
            let rule = group.no_process_env.get_or_insert(Default::default());
            rule.set_level(rule.level().max(rule_severity.into()));
        }
        "no-array-constructor" => {
            let group = rules.correctness.get_or_insert_with(Default::default);
            let rule = group.use_array_literals.get_or_insert(Default::default());
            rule.set_level(rule.level().max(rule_severity.into()));
        }
        "no-async-promise-executor" => {
            let group = rules.suspicious.get_or_insert_with(Default::default);
            let rule = group
                .no_async_promise_executor
                .get_or_insert(Default::default());
            rule.set_level(rule.level().max(rule_severity.into()));
        }
        "no-case-declarations" => {
            let group = rules.correctness.get_or_insert_with(Default::default);
            let rule = group
                .no_switch_declarations
                .get_or_insert(Default::default());
            rule.set_level(rule.level().max(rule_severity.into()));
        }
        "no-class-assign" => {
            let group = rules.suspicious.get_or_insert_with(Default::default);
            let rule = group.no_class_assign.get_or_insert(Default::default());
            rule.set_level(rule.level().max(rule_severity.into()));
        }
        "no-compare-neg-zero" => {
            let group = rules.suspicious.get_or_insert_with(Default::default);
            let rule = group.no_compare_neg_zero.get_or_insert(Default::default());
            rule.set_level(rule.level().max(rule_severity.into()));
        }
        "no-cond-assign" => {
            if !options.include_inspired {
                results.has_inspired_rules = true;
                return false;
            }
            let group = rules.suspicious.get_or_insert_with(Default::default);
            let rule = group
                .no_assign_in_expressions
                .get_or_insert(Default::default());
            rule.set_level(rule.level().max(rule_severity.into()));
        }
        "no-console" => {
            let group = rules.suspicious.get_or_insert_with(Default::default);
            let rule = group.no_console.get_or_insert(Default::default());
            rule.set_level(rule.level().max(rule_severity.into()));
        }
        "no-const-assign" => {
            let group = rules.correctness.get_or_insert_with(Default::default);
            let rule = group.no_const_assign.get_or_insert(Default::default());
            rule.set_level(rule.level().max(rule_severity.into()));
        }
        "no-constant-condition" => {
            let group = rules.correctness.get_or_insert_with(Default::default);
            let rule = group
                .no_constant_condition
                .get_or_insert(Default::default());
            rule.set_level(rule.level().max(rule_severity.into()));
        }
        "no-constructor-return" => {
            let group = rules.correctness.get_or_insert_with(Default::default);
            let rule = group
                .no_constructor_return
                .get_or_insert(Default::default());
            rule.set_level(rule.level().max(rule_severity.into()));
        }
        "no-control-regex" => {
            let group = rules.suspicious.get_or_insert_with(Default::default);
            let rule = group
                .no_control_characters_in_regex
                .get_or_insert(Default::default());
            rule.set_level(rule.level().max(rule_severity.into()));
        }
        "no-debugger" => {
            let group = rules.suspicious.get_or_insert_with(Default::default);
            let rule = group.no_debugger.get_or_insert(Default::default());
            rule.set_level(rule.level().max(rule_severity.into()));
        }
        "no-dupe-args" => {
            let group = rules.suspicious.get_or_insert_with(Default::default);
            let rule = group
                .no_duplicate_parameters
                .get_or_insert(Default::default());
            rule.set_level(rule.level().max(rule_severity.into()));
        }
        "no-dupe-class-members" => {
            let group = rules.suspicious.get_or_insert_with(Default::default);
            let rule = group
                .no_duplicate_class_members
                .get_or_insert(Default::default());
            rule.set_level(rule.level().max(rule_severity.into()));
        }
        "no-dupe-else-if" => {
            if !options.include_nursery {
                return false;
            }
            let group = rules.nursery.get_or_insert_with(Default::default);
            let rule = group.no_duplicate_else_if.get_or_insert(Default::default());
            rule.set_level(rule.level().max(rule_severity.into()));
        }
        "no-dupe-keys" => {
            let group = rules.suspicious.get_or_insert_with(Default::default);
            let rule = group
                .no_duplicate_object_keys
                .get_or_insert(Default::default());
            rule.set_level(rule.level().max(rule_severity.into()));
        }
        "no-duplicate-case" => {
            let group = rules.suspicious.get_or_insert_with(Default::default);
            let rule = group.no_duplicate_case.get_or_insert(Default::default());
            rule.set_level(rule.level().max(rule_severity.into()));
        }
        "no-else-return" => {
            if !options.include_inspired {
                results.has_inspired_rules = true;
                return false;
            }
            let group = rules.style.get_or_insert_with(Default::default);
            let rule = group.no_useless_else.get_or_insert(Default::default());
            rule.set_level(rule.level().max(rule_severity.into()));
        }
        "no-empty" => {
            let group = rules.suspicious.get_or_insert_with(Default::default);
            let rule = group
                .no_empty_block_statements
                .get_or_insert(Default::default());
            rule.set_level(rule.level().max(rule_severity.into()));
        }
        "no-empty-character-class" => {
            let group = rules.correctness.get_or_insert_with(Default::default);
            let rule = group
                .no_empty_character_class_in_regex
                .get_or_insert(Default::default());
            rule.set_level(rule.level().max(rule_severity.into()));
        }
        "no-empty-function" => {
            let group = rules.suspicious.get_or_insert_with(Default::default);
            let rule = group
                .no_empty_block_statements
                .get_or_insert(Default::default());
            rule.set_level(rule.level().max(rule_severity.into()));
        }
        "no-empty-pattern" => {
            let group = rules.correctness.get_or_insert_with(Default::default);
            let rule = group.no_empty_pattern.get_or_insert(Default::default());
            rule.set_level(rule.level().max(rule_severity.into()));
        }
        "no-empty-static-block" => {
            let group = rules.suspicious.get_or_insert_with(Default::default);
            let rule = group
                .no_empty_block_statements
                .get_or_insert(Default::default());
            rule.set_level(rule.level().max(rule_severity.into()));
        }
        "no-eval" => {
            let group = rules.security.get_or_insert_with(Default::default);
            let rule = group.no_global_eval.get_or_insert(Default::default());
            rule.set_level(rule.level().max(rule_severity.into()));
        }
        "no-ex-assign" => {
            let group = rules.suspicious.get_or_insert_with(Default::default);
            let rule = group.no_catch_assign.get_or_insert(Default::default());
            rule.set_level(rule.level().max(rule_severity.into()));
        }
        "no-extra-boolean-cast" => {
            let group = rules.complexity.get_or_insert_with(Default::default);
            let rule = group
                .no_extra_boolean_cast
                .get_or_insert(Default::default());
            rule.set_level(rule.level().max(rule_severity.into()));
        }
        "no-extra-label" => {
            let group = rules.complexity.get_or_insert_with(Default::default);
            let rule = group.no_useless_label.get_or_insert(Default::default());
            rule.set_level(rule.level().max(rule_severity.into()));
        }
        "no-fallthrough" => {
            let group = rules.suspicious.get_or_insert_with(Default::default);
            let rule = group
                .no_fallthrough_switch_clause
                .get_or_insert(Default::default());
            rule.set_level(rule.level().max(rule_severity.into()));
        }
        "no-func-assign" => {
            let group = rules.suspicious.get_or_insert_with(Default::default);
            let rule = group.no_function_assign.get_or_insert(Default::default());
            rule.set_level(rule.level().max(rule_severity.into()));
        }
        "no-global-assign" => {
            let group = rules.suspicious.get_or_insert_with(Default::default);
            let rule = group.no_global_assign.get_or_insert(Default::default());
            rule.set_level(rule.level().max(rule_severity.into()));
        }
        "no-import-assign" => {
            let group = rules.suspicious.get_or_insert_with(Default::default);
            let rule = group.no_import_assign.get_or_insert(Default::default());
            rule.set_level(rule.level().max(rule_severity.into()));
        }
        "no-inner-declarations" => {
            let group = rules.correctness.get_or_insert_with(Default::default);
            let rule = group
                .no_inner_declarations
                .get_or_insert(Default::default());
            rule.set_level(rule.level().max(rule_severity.into()));
        }
        "no-irregular-whitespace" => {
            if !options.include_nursery {
                return false;
            }
            let group = rules.nursery.get_or_insert_with(Default::default);
            let rule = group
                .no_irregular_whitespace
                .get_or_insert(Default::default());
            rule.set_level(rule.level().max(rule_severity.into()));
        }
        "no-label-var" => {
            let group = rules.suspicious.get_or_insert_with(Default::default);
            let rule = group.no_label_var.get_or_insert(Default::default());
            rule.set_level(rule.level().max(rule_severity.into()));
        }
        "no-labels" => {
            if !options.include_inspired {
                results.has_inspired_rules = true;
                return false;
            }
            let group = rules.suspicious.get_or_insert_with(Default::default);
            let rule = group.no_confusing_labels.get_or_insert(Default::default());
            rule.set_level(rule.level().max(rule_severity.into()));
        }
        "no-lone-blocks" => {
            let group = rules.complexity.get_or_insert_with(Default::default);
            let rule = group
                .no_useless_lone_block_statements
                .get_or_insert(Default::default());
            rule.set_level(rule.level().max(rule_severity.into()));
        }
        "no-lonely-if" => {
            let group = rules.style.get_or_insert_with(Default::default);
            let rule = group
                .use_collapsed_else_if
                .get_or_insert(Default::default());
            rule.set_level(rule.level().max(rule_severity.into()));
        }
        "no-loss-of-precision" => {
            let group = rules.correctness.get_or_insert_with(Default::default);
            let rule = group.no_precision_loss.get_or_insert(Default::default());
            rule.set_level(rule.level().max(rule_severity.into()));
        }
        "no-misleading-character-class" => {
            let group = rules.suspicious.get_or_insert_with(Default::default);
            let rule = group
                .no_misleading_character_class
                .get_or_insert(Default::default());
            rule.set_level(rule.level().max(rule_severity.into()));
        }
        "no-negated-condition" => {
            let group = rules.style.get_or_insert_with(Default::default);
            let rule = group.no_negation_else.get_or_insert(Default::default());
            rule.set_level(rule.level().max(rule_severity.into()));
        }
        "no-nested-ternary" => {
            if !options.include_nursery {
                return false;
            }
            let group = rules.nursery.get_or_insert_with(Default::default);
            let rule = group.no_nested_ternary.get_or_insert(Default::default());
            rule.set_level(rule.level().max(rule_severity.into()));
        }
        "no-new-native-nonconstructor" => {
            let group = rules.correctness.get_or_insert_with(Default::default);
            let rule = group
                .no_invalid_builtin_instantiation
                .get_or_insert(Default::default());
            rule.set_level(rule.level().max(rule_severity.into()));
        }
        "no-new-symbol" => {
            let group = rules.correctness.get_or_insert_with(Default::default);
            let rule = group.no_new_symbol.get_or_insert(Default::default());
            rule.set_level(rule.level().max(rule_severity.into()));
        }
        "no-new-wrappers" => {
            let group = rules.style.get_or_insert_with(Default::default);
            let rule = group
                .use_consistent_builtin_instantiation
                .get_or_insert(Default::default());
            rule.set_level(rule.level().max(rule_severity.into()));
        }
        "no-nonoctal-decimal-escape" => {
            let group = rules.correctness.get_or_insert_with(Default::default);
            let rule = group
                .no_nonoctal_decimal_escape
                .get_or_insert(Default::default());
            rule.set_level(rule.level().max(rule_severity.into()));
        }
        "no-obj-calls" => {
            let group = rules.correctness.get_or_insert_with(Default::default);
            let rule = group
                .no_global_object_calls
                .get_or_insert(Default::default());
            rule.set_level(rule.level().max(rule_severity.into()));
        }
        "no-octal-escape" => {
            if !options.include_nursery {
                return false;
            }
            let group = rules.nursery.get_or_insert_with(Default::default);
            let rule = group.no_octal_escape.get_or_insert(Default::default());
            rule.set_level(rule.level().max(rule_severity.into()));
        }
        "no-param-reassign" => {
            let group = rules.style.get_or_insert_with(Default::default);
            let rule = group.no_parameter_assign.get_or_insert(Default::default());
            rule.set_level(rule.level().max(rule_severity.into()));
        }
        "no-prototype-builtins" => {
            let group = rules.suspicious.get_or_insert_with(Default::default);
            let rule = group
                .no_prototype_builtins
                .get_or_insert(Default::default());
            rule.set_level(rule.level().max(rule_severity.into()));
        }
        "no-redeclare" => {
            let group = rules.suspicious.get_or_insert_with(Default::default);
            let rule = group.no_redeclare.get_or_insert(Default::default());
            rule.set_level(rule.level().max(rule_severity.into()));
        }
        "no-regex-spaces" => {
            let group = rules.complexity.get_or_insert_with(Default::default);
            let rule = group
                .no_multiple_spaces_in_regular_expression_literals
                .get_or_insert(Default::default());
            rule.set_level(rule.level().max(rule_severity.into()));
        }
        "no-restricted-globals" => {
            let group = rules.style.get_or_insert_with(Default::default);
            let rule = group
                .no_restricted_globals
                .get_or_insert(Default::default());
            rule.set_level(rule.level().max(rule_severity.into()));
        }
        "no-restricted-imports" => {
            if !options.include_nursery {
                return false;
            }
            let group = rules.nursery.get_or_insert_with(Default::default);
            let rule = group
                .no_restricted_imports
                .get_or_insert(Default::default());
            rule.set_level(rule.level().max(rule_severity.into()));
        }
        "no-secrets/no-secrets" => {
            if !options.include_inspired {
                results.has_inspired_rules = true;
                return false;
            }
            if !options.include_nursery {
                return false;
            }
            let group = rules.nursery.get_or_insert_with(Default::default);
            let rule = group.no_secrets.get_or_insert(Default::default());
            rule.set_level(rule.level().max(rule_severity.into()));
        }
        "no-self-assign" => {
            let group = rules.correctness.get_or_insert_with(Default::default);
            let rule = group.no_self_assign.get_or_insert(Default::default());
            rule.set_level(rule.level().max(rule_severity.into()));
        }
        "no-self-compare" => {
            let group = rules.suspicious.get_or_insert_with(Default::default);
            let rule = group.no_self_compare.get_or_insert(Default::default());
            rule.set_level(rule.level().max(rule_severity.into()));
        }
        "no-sequences" => {
            let group = rules.style.get_or_insert_with(Default::default);
            let rule = group.no_comma_operator.get_or_insert(Default::default());
            rule.set_level(rule.level().max(rule_severity.into()));
        }
        "no-setter-return" => {
            let group = rules.correctness.get_or_insert_with(Default::default);
            let rule = group.no_setter_return.get_or_insert(Default::default());
            rule.set_level(rule.level().max(rule_severity.into()));
        }
        "no-shadow-restricted-names" => {
            let group = rules.suspicious.get_or_insert_with(Default::default);
            let rule = group
                .no_shadow_restricted_names
                .get_or_insert(Default::default());
            rule.set_level(rule.level().max(rule_severity.into()));
        }
        "no-sparse-arrays" => {
            let group = rules.suspicious.get_or_insert_with(Default::default);
            let rule = group.no_sparse_array.get_or_insert(Default::default());
            rule.set_level(rule.level().max(rule_severity.into()));
        }
        "no-template-curly-in-string" => {
            if !options.include_nursery {
                return false;
            }
            let group = rules.nursery.get_or_insert_with(Default::default);
            let rule = group
                .no_template_curly_in_string
                .get_or_insert(Default::default());
            rule.set_level(rule.level().max(rule_severity.into()));
        }
        "no-this-before-super" => {
            let group = rules.correctness.get_or_insert_with(Default::default);
            let rule = group.no_unreachable_super.get_or_insert(Default::default());
            rule.set_level(rule.level().max(rule_severity.into()));
        }
        "no-throw-literal" => {
            if !options.include_inspired {
                results.has_inspired_rules = true;
                return false;
            }
            let group = rules.style.get_or_insert_with(Default::default);
            let rule = group.use_throw_only_error.get_or_insert(Default::default());
            rule.set_level(rule.level().max(rule_severity.into()));
        }
        "no-undef" => {
            let group = rules.correctness.get_or_insert_with(Default::default);
            let rule = group
                .no_undeclared_variables
                .get_or_insert(Default::default());
            rule.set_level(rule.level().max(rule_severity.into()));
        }
        "no-undef-init" => {
            let group = rules.complexity.get_or_insert_with(Default::default);
            let rule = group
                .no_useless_undefined_initialization
                .get_or_insert(Default::default());
            rule.set_level(rule.level().max(rule_severity.into()));
        }
        "no-unneeded-ternary" => {
            let group = rules.complexity.get_or_insert_with(Default::default);
            let rule = group.no_useless_ternary.get_or_insert(Default::default());
            rule.set_level(rule.level().max(rule_severity.into()));
        }
        "no-unreachable" => {
            let group = rules.correctness.get_or_insert_with(Default::default);
            let rule = group.no_unreachable.get_or_insert(Default::default());
            rule.set_level(rule.level().max(rule_severity.into()));
        }
        "no-unsafe-finally" => {
            let group = rules.correctness.get_or_insert_with(Default::default);
            let rule = group.no_unsafe_finally.get_or_insert(Default::default());
            rule.set_level(rule.level().max(rule_severity.into()));
        }
        "no-unsafe-negation" => {
            let group = rules.suspicious.get_or_insert_with(Default::default);
            let rule = group.no_unsafe_negation.get_or_insert(Default::default());
            rule.set_level(rule.level().max(rule_severity.into()));
        }
        "no-unsafe-optional-chaining" => {
            let group = rules.correctness.get_or_insert_with(Default::default);
            let rule = group
                .no_unsafe_optional_chaining
                .get_or_insert(Default::default());
            rule.set_level(rule.level().max(rule_severity.into()));
        }
        "no-unused-labels" => {
            let group = rules.correctness.get_or_insert_with(Default::default);
            let rule = group.no_unused_labels.get_or_insert(Default::default());
            rule.set_level(rule.level().max(rule_severity.into()));
        }
        "no-unused-private-class-members" => {
            let group = rules.correctness.get_or_insert_with(Default::default);
            let rule = group
                .no_unused_private_class_members
                .get_or_insert(Default::default());
            rule.set_level(rule.level().max(rule_severity.into()));
        }
        "no-unused-vars" => {
            let group = rules.correctness.get_or_insert_with(Default::default);
            let rule = group.no_unused_variables.get_or_insert(Default::default());
            rule.set_level(rule.level().max(rule_severity.into()));
        }
        "no-use-before-define" => {
            let group = rules.correctness.get_or_insert_with(Default::default);
            let rule = group
                .no_invalid_use_before_declaration
                .get_or_insert(Default::default());
            rule.set_level(rule.level().max(rule_severity.into()));
        }
        "no-useless-catch" => {
            let group = rules.complexity.get_or_insert_with(Default::default);
            let rule = group.no_useless_catch.get_or_insert(Default::default());
            rule.set_level(rule.level().max(rule_severity.into()));
        }
        "no-useless-concat" => {
            let group = rules.complexity.get_or_insert_with(Default::default);
            let rule = group
                .no_useless_string_concat
                .get_or_insert(Default::default());
            rule.set_level(rule.level().max(rule_severity.into()));
        }
        "no-useless-constructor" => {
            let group = rules.complexity.get_or_insert_with(Default::default);
            let rule = group
                .no_useless_constructor
                .get_or_insert(Default::default());
            rule.set_level(rule.level().max(rule_severity.into()));
        }
        "no-useless-escape" => {
            if !options.include_nursery {
                return false;
            }
            let group = rules.nursery.get_or_insert_with(Default::default);
            let rule = group
                .no_useless_escape_in_regex
                .get_or_insert(Default::default());
            rule.set_level(rule.level().max(rule_severity.into()));
        }
        "no-useless-rename" => {
            let group = rules.complexity.get_or_insert_with(Default::default);
            let rule = group.no_useless_rename.get_or_insert(Default::default());
            rule.set_level(rule.level().max(rule_severity.into()));
        }
        "no-var" => {
            let group = rules.style.get_or_insert_with(Default::default);
            let rule = group.no_var.get_or_insert(Default::default());
            rule.set_level(rule.level().max(rule_severity.into()));
        }
        "no-void" => {
            let group = rules.complexity.get_or_insert_with(Default::default);
            let rule = group.no_void.get_or_insert(Default::default());
            rule.set_level(rule.level().max(rule_severity.into()));
        }
        "no-with" => {
            let group = rules.complexity.get_or_insert_with(Default::default);
            let rule = group.no_with.get_or_insert(Default::default());
            rule.set_level(rule.level().max(rule_severity.into()));
        }
        "one-var" => {
            let group = rules.style.get_or_insert_with(Default::default);
            let rule = group
                .use_single_var_declarator
                .get_or_insert(Default::default());
            rule.set_level(rule.level().max(rule_severity.into()));
        }
        "operator-assignment" => {
            let group = rules.style.get_or_insert_with(Default::default);
            let rule = group.use_shorthand_assign.get_or_insert(Default::default());
            rule.set_level(rule.level().max(rule_severity.into()));
        }
        "prefer-arrow-callback" => {
            if !options.include_inspired {
                results.has_inspired_rules = true;
                return false;
            }
            let group = rules.complexity.get_or_insert_with(Default::default);
            let rule = group.use_arrow_function.get_or_insert(Default::default());
            rule.set_level(rule.level().max(rule_severity.into()));
        }
        "prefer-const" => {
            let group = rules.style.get_or_insert_with(Default::default);
            let rule = group.use_const.get_or_insert(Default::default());
            rule.set_level(rule.level().max(rule_severity.into()));
        }
        "prefer-exponentiation-operator" => {
            let group = rules.style.get_or_insert_with(Default::default);
            let rule = group
                .use_exponentiation_operator
                .get_or_insert(Default::default());
            rule.set_level(rule.level().max(rule_severity.into()));
        }
        "prefer-numeric-literals" => {
            let group = rules.style.get_or_insert_with(Default::default);
            let rule = group.use_numeric_literals.get_or_insert(Default::default());
            rule.set_level(rule.level().max(rule_severity.into()));
        }
        "prefer-object-has-own" => {
            let group = rules.suspicious.get_or_insert_with(Default::default);
            let rule = group
                .no_prototype_builtins
                .get_or_insert(Default::default());
            rule.set_level(rule.level().max(rule_severity.into()));
        }
        "prefer-regex-literals" => {
            let group = rules.complexity.get_or_insert_with(Default::default);
            let rule = group.use_regex_literals.get_or_insert(Default::default());
            rule.set_level(rule.level().max(rule_severity.into()));
        }
        "prefer-rest-params" => {
            let group = rules.style.get_or_insert_with(Default::default);
            let rule = group.no_arguments.get_or_insert(Default::default());
            rule.set_level(rule.level().max(rule_severity.into()));
        }
        "prefer-template" => {
            let group = rules.style.get_or_insert_with(Default::default);
            let rule = group.use_template.get_or_insert(Default::default());
            rule.set_level(rule.level().max(rule_severity.into()));
        }
        "react-hooks/exhaustive-deps" => {
            let group = rules.correctness.get_or_insert_with(Default::default);
            let rule = group
                .use_exhaustive_dependencies
                .get_or_insert(Default::default());
            rule.set_level(rule.level().max(rule_severity.into()));
        }
        "react-hooks/rules-of-hooks" => {
            let group = rules.correctness.get_or_insert_with(Default::default);
            let rule = group
                .use_hook_at_top_level
                .get_or_insert(Default::default());
            rule.set_level(rule.level().max(rule_severity.into()));
        }
        "react-refresh/only-export-components" => {
            if !options.include_inspired {
                results.has_inspired_rules = true;
                return false;
            }
            if !options.include_nursery {
                return false;
            }
            let group = rules.nursery.get_or_insert_with(Default::default);
            let rule = group
                .use_component_export_only_modules
                .get_or_insert(Default::default());
            rule.set_level(rule.level().max(rule_severity.into()));
        }
        "react/button-has-type" => {
            let group = rules.a11y.get_or_insert_with(Default::default);
            let rule = group.use_button_type.get_or_insert(Default::default());
            rule.set_level(rule.level().max(rule_severity.into()));
        }
        "react/jsx-boolean-value" => {
            if !options.include_inspired {
                results.has_inspired_rules = true;
                return false;
            }
            let group = rules.style.get_or_insert_with(Default::default);
            let rule = group.no_implicit_boolean.get_or_insert(Default::default());
            rule.set_level(rule.level().max(rule_severity.into()));
        }
        "react/jsx-curly-brace-presence" => {
            if !options.include_inspired {
                results.has_inspired_rules = true;
                return false;
            }
            if !options.include_nursery {
                return false;
            }
            let group = rules.nursery.get_or_insert_with(Default::default);
            let rule = group
                .use_consistent_curly_braces
                .get_or_insert(Default::default());
            rule.set_level(rule.level().max(rule_severity.into()));
        }
        "react/jsx-fragments" => {
            let group = rules.style.get_or_insert_with(Default::default);
            let rule = group.use_fragment_syntax.get_or_insert(Default::default());
            rule.set_level(rule.level().max(rule_severity.into()));
        }
        "react/jsx-key" => {
            let group = rules.correctness.get_or_insert_with(Default::default);
            let rule = group
                .use_jsx_key_in_iterable
                .get_or_insert(Default::default());
            rule.set_level(rule.level().max(rule_severity.into()));
        }
        "react/jsx-no-comment-textnodes" => {
            let group = rules.suspicious.get_or_insert_with(Default::default);
            let rule = group.no_comment_text.get_or_insert(Default::default());
            rule.set_level(rule.level().max(rule_severity.into()));
        }
        "react/jsx-no-duplicate-props" => {
            let group = rules.suspicious.get_or_insert_with(Default::default);
            let rule = group
                .no_duplicate_jsx_props
                .get_or_insert(Default::default());
            rule.set_level(rule.level().max(rule_severity.into()));
        }
        "react/jsx-no-target-blank" => {
            let group = rules.a11y.get_or_insert_with(Default::default);
            let rule = group.no_blank_target.get_or_insert(Default::default());
            rule.set_level(rule.level().max(rule_severity.into()));
        }
        "react/jsx-no-useless-fragment" => {
            let group = rules.complexity.get_or_insert_with(Default::default);
            let rule = group.no_useless_fragments.get_or_insert(Default::default());
            rule.set_level(rule.level().max(rule_severity.into()));
        }
        "react/no-array-index-key" => {
            let group = rules.suspicious.get_or_insert_with(Default::default);
            let rule = group.no_array_index_key.get_or_insert(Default::default());
            rule.set_level(rule.level().max(rule_severity.into()));
        }
        "react/no-children-prop" => {
            let group = rules.correctness.get_or_insert_with(Default::default);
            let rule = group.no_children_prop.get_or_insert(Default::default());
            rule.set_level(rule.level().max(rule_severity.into()));
        }
        "react/no-danger" => {
            let group = rules.security.get_or_insert_with(Default::default);
            let rule = group
                .no_dangerously_set_inner_html
                .get_or_insert(Default::default());
            rule.set_level(rule.level().max(rule_severity.into()));
        }
        "react/no-danger-with-children" => {
            let group = rules.security.get_or_insert_with(Default::default);
            let rule = group
                .no_dangerously_set_inner_html_with_children
                .get_or_insert(Default::default());
            rule.set_level(rule.level().max(rule_severity.into()));
        }
        "react/void-dom-elements-no-children" => {
            let group = rules.correctness.get_or_insert_with(Default::default);
            let rule = group
                .no_void_elements_with_children
                .get_or_insert(Default::default());
            rule.set_level(rule.level().max(rule_severity.into()));
        }
        "require-await" => {
            let group = rules.suspicious.get_or_insert_with(Default::default);
            let rule = group.use_await.get_or_insert(Default::default());
            rule.set_level(rule.level().max(rule_severity.into()));
        }
        "require-yield" => {
            let group = rules.correctness.get_or_insert_with(Default::default);
            let rule = group.use_yield.get_or_insert(Default::default());
            rule.set_level(rule.level().max(rule_severity.into()));
        }
        "solidjs/no-react-specific-props" => {
            let group = rules.suspicious.get_or_insert_with(Default::default);
            let rule = group
                .no_react_specific_props
                .get_or_insert(Default::default());
            rule.set_level(rule.level().max(rule_severity.into()));
        }
        "sonarjs/cognitive-complexity" => {
            let group = rules.complexity.get_or_insert_with(Default::default);
            let rule = group
                .no_excessive_cognitive_complexity
                .get_or_insert(Default::default());
            rule.set_level(rule.level().max(rule_severity.into()));
        }
        "sonarjs/prefer-while" => {
            let group = rules.style.get_or_insert_with(Default::default);
            let rule = group.use_while.get_or_insert(Default::default());
            rule.set_level(rule.level().max(rule_severity.into()));
        }
        "unicorn/error-message" => {
            let group = rules.suspicious.get_or_insert_with(Default::default);
            let rule = group.use_error_message.get_or_insert(Default::default());
            rule.set_level(rule.level().max(rule_severity.into()));
        }
        "unicorn/explicit-length-check" => {
            let group = rules.style.get_or_insert_with(Default::default);
            let rule = group
                .use_explicit_length_check
                .get_or_insert(Default::default());
            rule.set_level(rule.level().max(rule_severity.into()));
        }
        "unicorn/filename-case" => {
            if !options.include_inspired {
                results.has_inspired_rules = true;
                return false;
            }
            let group = rules.style.get_or_insert_with(Default::default);
            let rule = group
                .use_filenaming_convention
                .get_or_insert(Default::default());
            rule.set_level(rule.level().max(rule_severity.into()));
        }
        "unicorn/new-for-builtins" => {
            let group = rules.correctness.get_or_insert_with(Default::default);
            let rule = group
                .no_invalid_builtin_instantiation
                .get_or_insert(Default::default());
            rule.set_level(rule.level().max(rule_severity.into()));
        }
        "unicorn/no-array-for-each" => {
            let group = rules.complexity.get_or_insert_with(Default::default);
            let rule = group.no_for_each.get_or_insert(Default::default());
            rule.set_level(rule.level().max(rule_severity.into()));
        }
        "unicorn/no-document-cookie" => {
            if !options.include_nursery {
                return false;
            }
            let group = rules.nursery.get_or_insert_with(Default::default);
            let rule = group.no_document_cookie.get_or_insert(Default::default());
            rule.set_level(rule.level().max(rule_severity.into()));
        }
        "unicorn/no-for-loop" => {
            let group = rules.style.get_or_insert_with(Default::default);
            let rule = group.use_for_of.get_or_insert(Default::default());
            rule.set_level(rule.level().max(rule_severity.into()));
        }
        "unicorn/no-instanceof-array" => {
            let group = rules.suspicious.get_or_insert_with(Default::default);
            let rule = group.use_is_array.get_or_insert(Default::default());
            rule.set_level(rule.level().max(rule_severity.into()));
        }
        "unicorn/no-lonely-if" => {
            if !options.include_nursery {
                return false;
            }
            let group = rules.nursery.get_or_insert_with(Default::default);
            let rule = group.use_collapsed_if.get_or_insert(Default::default());
            rule.set_level(rule.level().max(rule_severity.into()));
        }
        "unicorn/no-static-only-class" => {
            let group = rules.complexity.get_or_insert_with(Default::default);
            let rule = group.no_static_only_class.get_or_insert(Default::default());
            rule.set_level(rule.level().max(rule_severity.into()));
        }
        "unicorn/no-thenable" => {
            let group = rules.suspicious.get_or_insert_with(Default::default);
            let rule = group.no_then_property.get_or_insert(Default::default());
            rule.set_level(rule.level().max(rule_severity.into()));
        }
        "unicorn/no-useless-switch-case" => {
            let group = rules.complexity.get_or_insert_with(Default::default);
            let rule = group
                .no_useless_switch_case
                .get_or_insert(Default::default());
            rule.set_level(rule.level().max(rule_severity.into()));
        }
        "unicorn/no-useless-undefined" => {
            if !options.include_nursery {
                return false;
            }
            let group = rules.nursery.get_or_insert_with(Default::default);
            let rule = group.no_useless_undefined.get_or_insert(Default::default());
            rule.set_level(rule.level().max(rule_severity.into()));
        }
        "unicorn/prefer-array-flat-map" => {
            let group = rules.complexity.get_or_insert_with(Default::default);
            let rule = group.use_flat_map.get_or_insert(Default::default());
            rule.set_level(rule.level().max(rule_severity.into()));
        }
        "unicorn/prefer-at" => {
            if !options.include_inspired {
                results.has_inspired_rules = true;
                return false;
            }
            if !options.include_nursery {
                return false;
            }
            let group = rules.nursery.get_or_insert_with(Default::default);
            let rule = group.use_at_index.get_or_insert(Default::default());
            rule.set_level(rule.level().max(rule_severity.into()));
        }
        "unicorn/prefer-date-now" => {
            let group = rules.complexity.get_or_insert_with(Default::default);
            let rule = group.use_date_now.get_or_insert(Default::default());
            rule.set_level(rule.level().max(rule_severity.into()));
<<<<<<< HEAD
=======
        }
        "unicorn/prefer-module" => {
            if !options.include_inspired {
                results.has_inspired_rules = true;
                return false;
            }
            if !options.include_nursery {
                return false;
            }
            let group = rules.nursery.get_or_insert_with(Default::default);
            let rule = group
                .no_global_dirname_filename
                .get_or_insert(Default::default());
            rule.set_level(rule.level().max(rule_severity.into()));
>>>>>>> b9d6bd17
        }
        "unicorn/prefer-node-protocol" => {
            let group = rules.style.get_or_insert_with(Default::default);
            let rule = group
                .use_nodejs_import_protocol
                .get_or_insert(Default::default());
            rule.set_level(rule.level().max(rule_severity.into()));
        }
        "unicorn/prefer-number-properties" => {
            let group = rules.style.get_or_insert_with(Default::default);
            let rule = group.use_number_namespace.get_or_insert(Default::default());
            rule.set_level(rule.level().max(rule_severity.into()));
        }
        "unicorn/prefer-string-slice" => {
            if !options.include_nursery {
                return false;
            }
            let group = rules.nursery.get_or_insert_with(Default::default);
            let rule = group.no_substr.get_or_insert(Default::default());
            rule.set_level(rule.level().max(rule_severity.into()));
        }
        "unicorn/prefer-string-trim-start-end" => {
            if !options.include_nursery {
                return false;
            }
            let group = rules.nursery.get_or_insert_with(Default::default);
            let rule = group.use_trim_start_end.get_or_insert(Default::default());
            rule.set_level(rule.level().max(rule_severity.into()));
        }
        "unicorn/require-number-to-fixed-digits-argument" => {
            let group = rules.suspicious.get_or_insert_with(Default::default);
            let rule = group
                .use_number_to_fixed_digits_argument
                .get_or_insert(Default::default());
            rule.set_level(rule.level().max(rule_severity.into()));
        }
        "unicorn/throw-new-error" => {
            let group = rules.style.get_or_insert_with(Default::default);
            let rule = group.use_throw_new_error.get_or_insert(Default::default());
            rule.set_level(rule.level().max(rule_severity.into()));
        }
        "unused-imports/no-unused-imports" => {
            let group = rules.correctness.get_or_insert_with(Default::default);
            let rule = group.no_unused_imports.get_or_insert(Default::default());
            rule.set_level(rule.level().max(rule_severity.into()));
        }
        "unused-imports/no-unused-vars" => {
            let group = rules.correctness.get_or_insert_with(Default::default);
            let rule = group.no_unused_variables.get_or_insert(Default::default());
            rule.set_level(rule.level().max(rule_severity.into()));
        }
        "use-isnan" => {
            let group = rules.correctness.get_or_insert_with(Default::default);
            let rule = group.use_is_nan.get_or_insert(Default::default());
            rule.set_level(rule.level().max(rule_severity.into()));
        }
        "valid-typeof" => {
            let group = rules.suspicious.get_or_insert_with(Default::default);
            let rule = group.use_valid_typeof.get_or_insert(Default::default());
            rule.set_level(rule.level().max(rule_severity.into()));
        }
        "yoda" => {
            let group = rules.style.get_or_insert_with(Default::default);
            let rule = group.no_yoda_expression.get_or_insert(Default::default());
            rule.set_level(rule.level().max(rule_severity.into()));
        }
        _ => {
            return false;
        }
    }
    true
}<|MERGE_RESOLUTION|>--- conflicted
+++ resolved
@@ -1632,8 +1632,6 @@
             let group = rules.complexity.get_or_insert_with(Default::default);
             let rule = group.use_date_now.get_or_insert(Default::default());
             rule.set_level(rule.level().max(rule_severity.into()));
-<<<<<<< HEAD
-=======
         }
         "unicorn/prefer-module" => {
             if !options.include_inspired {
@@ -1648,7 +1646,6 @@
                 .no_global_dirname_filename
                 .get_or_insert(Default::default());
             rule.set_level(rule.level().max(rule_severity.into()));
->>>>>>> b9d6bd17
         }
         "unicorn/prefer-node-protocol" => {
             let group = rules.style.get_or_insert_with(Default::default);
