use super::{
    is_diagnostic_error, search, AnalyzerVisitorBuilder, CodeActionsParams, EnabledForPath,
    ExtensionHandler, FixAllParams, LintParams, LintResults, ParseResult, ProcessLint,
    SearchCapabilities,
};
use crate::configuration::to_analyzer_rules;
use crate::file_handlers::DebugCapabilities;
use crate::file_handlers::{
    AnalyzerCapabilities, Capabilities, FormatterCapabilities, ParserCapabilities,
};
use crate::settings::{
    check_feature_activity, check_override_feature_activity, FormatSettings, LanguageListSettings,
    LanguageSettings, LinterSettings, OverrideSettings, ServiceLanguage, Settings,
    WorkspaceSettingsHandle,
};
use crate::workspace::{
    CodeAction, DocumentFileSource, FixAction, FixFileMode, FixFileResult, GetSyntaxTreeResult,
    PullActionsResult,
};
use crate::WorkspaceError;
use biome_analyze::options::PreferredQuote;
use biome_analyze::{
    AnalysisFilter, AnalyzerConfiguration, AnalyzerOptions, ControlFlow, Never,
    RuleCategoriesBuilder, RuleError,
};
use biome_configuration::css::{
    CssAllowWrongLineCommentsEnabled, CssAssistConfiguration, CssAssistEnabled,
    CssFormatterConfiguration, CssFormatterEnabled, CssLinterConfiguration, CssLinterEnabled,
    CssModulesEnabled, CssParserConfiguration,
};
use biome_css_analyze::analyze;
use biome_css_formatter::context::CssFormatOptions;
use biome_css_formatter::format_node;
use biome_css_parser::CssParserOptions;
use biome_css_syntax::{CssLanguage, CssRoot, CssSyntaxNode};
use biome_diagnostics::Applicability;
use biome_formatter::{
    FormatError, IndentStyle, IndentWidth, LineEnding, LineWidth, Printed, QuoteStyle,
};
use biome_fs::BiomePath;
use biome_parser::AnyParse;
use biome_rowan::{AstNode, NodeCache};
use biome_rowan::{TextRange, TextSize, TokenAtOffset};
use camino::Utf8Path;
use std::borrow::Cow;
use tracing::{debug_span, error, info, trace_span};

#[derive(Debug, Clone, Default, serde::Serialize, serde::Deserialize)]
#[cfg_attr(feature = "schema", derive(schemars::JsonSchema))]
pub struct CssFormatterSettings {
    pub line_ending: Option<LineEnding>,
    pub line_width: Option<LineWidth>,
    pub indent_width: Option<IndentWidth>,
    pub indent_style: Option<IndentStyle>,
    pub quote_style: Option<QuoteStyle>,
    pub enabled: Option<CssFormatterEnabled>,
}

impl From<CssFormatterConfiguration> for CssFormatterSettings {
    fn from(configuration: CssFormatterConfiguration) -> Self {
        Self {
            enabled: configuration.enabled,
            line_width: configuration.line_width,
            indent_width: configuration.indent_width,
            indent_style: configuration.indent_style,
            quote_style: configuration.quote_style,
            line_ending: configuration.line_ending,
        }
    }
}

#[derive(Debug, Clone, Default, serde::Serialize, serde::Deserialize)]
#[cfg_attr(feature = "schema", derive(schemars::JsonSchema))]
pub struct CssLinterSettings {
    pub enabled: Option<CssLinterEnabled>,
    pub suppression_reason: Option<String>,
}

impl From<CssLinterConfiguration> for CssLinterSettings {
    fn from(value: CssLinterConfiguration) -> Self {
        Self {
            enabled: value.enabled,
            suppression_reason: None,
        }
    }
}

#[derive(Debug, Clone, Default, serde::Serialize, serde::Deserialize)]
#[cfg_attr(feature = "schema", derive(schemars::JsonSchema))]
pub struct CssAssistSettings {
    pub enabled: Option<CssAssistEnabled>,
}

impl From<CssAssistConfiguration> for CssAssistSettings {
    fn from(configuration: CssAssistConfiguration) -> Self {
        Self {
            enabled: configuration.enabled,
        }
    }
}

#[derive(Debug, Clone, Default, serde::Serialize, serde::Deserialize)]
#[cfg_attr(feature = "schema", derive(schemars::JsonSchema))]
pub struct CssParserSettings {
    pub allow_wrong_line_comments: Option<CssAllowWrongLineCommentsEnabled>,
    pub css_modules_enabled: Option<CssModulesEnabled>,
}

impl From<CssParserConfiguration> for CssParserSettings {
    fn from(configuration: CssParserConfiguration) -> Self {
        Self {
            allow_wrong_line_comments: configuration.allow_wrong_line_comments,
            css_modules_enabled: configuration.css_modules,
        }
    }
}

impl CssFormatterSettings {
    pub fn is_enabled(&self) -> bool {
        self.enabled.unwrap_or_default().into()
    }
}

impl CssParserSettings {
    pub fn css_modules_enabled(&self) -> bool {
        self.css_modules_enabled.unwrap_or_default().into()
    }

    pub fn allow_wrong_line_comments(&self) -> bool {
        self.allow_wrong_line_comments.unwrap_or_default().into()
    }
}

impl ServiceLanguage for CssLanguage {
    type FormatterSettings = CssFormatterSettings;
    type LinterSettings = CssLinterSettings;
    type FormatOptions = CssFormatOptions;
    type ParserSettings = CssParserSettings;
    type AssistSettings = CssAssistSettings;
    type EnvironmentSettings = ();

    fn lookup_settings(language: &LanguageListSettings) -> &LanguageSettings<Self> {
        &language.css
    }

    fn resolve_format_options(
        global: Option<&FormatSettings>,
        overrides: Option<&OverrideSettings>,
        language: Option<&Self::FormatterSettings>,
        path: &BiomePath,
        document_file_source: &DocumentFileSource,
    ) -> Self::FormatOptions {
        let indent_style = language
            .and_then(|l| l.indent_style)
            .or(global.and_then(|g| g.indent_style))
            .unwrap_or_default();
        let line_width = language
            .and_then(|l| l.line_width)
            .or(global.and_then(|g| g.line_width))
            .unwrap_or_default();
        let indent_width = language
            .and_then(|l| l.indent_width)
            .or(global.and_then(|g| g.indent_width))
            .unwrap_or_default();

        let line_ending = language
            .and_then(|l| l.line_ending)
            .or(global.and_then(|g| g.line_ending))
            .unwrap_or_default();

        let options = CssFormatOptions::new(
            document_file_source
                .to_css_file_source()
                .unwrap_or_default(),
        )
        .with_indent_style(indent_style)
        .with_indent_width(indent_width)
        .with_line_width(line_width)
        .with_line_ending(line_ending)
        .with_quote_style(language.and_then(|l| l.quote_style).unwrap_or_default());
        if let Some(overrides) = overrides {
            overrides.to_override_css_format_options(path, options)
        } else {
            options
        }
    }

    fn resolve_analyzer_options(
        global: Option<&Settings>,
        _linter: Option<&LinterSettings>,
        _overrides: Option<&OverrideSettings>,
        _language: Option<&Self::LinterSettings>,
        file_path: &BiomePath,
        _file_source: &DocumentFileSource,
        suppression_reason: Option<&str>,
    ) -> AnalyzerOptions {
        let preferred_quote = global
            .and_then(|global| {
                global
                    .languages
                    .css
                    .formatter
                    .quote_style
                    .map(|quote_style: QuoteStyle| {
                        if quote_style == QuoteStyle::Single {
                            PreferredQuote::Single
                        } else {
                            PreferredQuote::Double
                        }
                    })
            })
            .unwrap_or_default();

<<<<<<< HEAD
        let configuration = AnalyzerConfiguration::default()
            .with_rules(
                global
                    .map(|g| to_analyzer_rules(g, file_path.as_path()))
                    .unwrap_or_default(),
            )
            .with_preferred_quote(preferred_quote);

        AnalyzerOptions::default()
            .with_file_path(file_path.as_path())
            .with_configuration(configuration)
            .with_suppression_reason(suppression_reason)
    }
=======
        let configuration = AnalyzerConfiguration {
            rules: global
                .map(|g| to_analyzer_rules(g, file_path.as_path()))
                .unwrap_or_default(),
            globals: Vec::new(),
            preferred_quote,
            preferred_jsx_quote: Default::default(),
            jsx_runtime: None,
        };
>>>>>>> 0bb86c7b

    fn formatter_enabled_for_file_path(settings: Option<&Settings>, path: &Utf8Path) -> bool {
        settings
            .and_then(|settings| {
                let overrides_activity =
                    settings
                        .override_settings
                        .patterns
                        .iter()
                        .rev()
                        .find_map(|pattern| {
                            check_override_feature_activity(
                                pattern.languages.css.formatter.enabled,
                                pattern.formatter.enabled,
                            )
                            .and_then(|enabled| {
                                // Then check whether the path satisfies
                                if pattern.include.matches_path(path)
                                    && !pattern.exclude.matches_path(path)
                                {
                                    Some(enabled)
                                } else {
                                    None
                                }
                            })
                        });

                overrides_activity.or(check_feature_activity(
                    settings.languages.css.formatter.enabled,
                    settings.formatter.enabled,
                ))
            })
            .unwrap_or_default()
            .into()
    }

    fn assist_enabled_for_file_path(settings: Option<&Settings>, path: &Utf8Path) -> bool {
        settings
            .and_then(|settings| {
                let overrides_activity =
                    settings
                        .override_settings
                        .patterns
                        .iter()
                        .rev()
                        .find_map(|pattern| {
                            check_override_feature_activity(
                                pattern.languages.css.assist.enabled,
                                pattern.assist.enabled,
                            )
                            .and_then(|enabled| {
                                // Then check whether the path satisfies
                                if pattern.include.matches_path(path)
                                    && !pattern.exclude.matches_path(path)
                                {
                                    Some(enabled)
                                } else {
                                    None
                                }
                            })
                        });

                overrides_activity.or(check_feature_activity(
                    settings.languages.css.assist.enabled,
                    settings.assist.enabled,
                ))
            })
            .unwrap_or_default()
            .into()
    }

    fn linter_enabled_for_file_path(settings: Option<&Settings>, path: &Utf8Path) -> bool {
        settings
            .and_then(|settings| {
                let overrides_activity =
                    settings
                        .override_settings
                        .patterns
                        .iter()
                        .rev()
                        .find_map(|pattern| {
                            check_override_feature_activity(
                                pattern.languages.css.linter.enabled,
                                pattern.linter.enabled,
                            )
                            .and_then(|enabled| {
                                // Then check whether the path satisfies
                                if pattern.include.matches_path(path)
                                    && !pattern.exclude.matches_path(path)
                                {
                                    Some(enabled)
                                } else {
                                    None
                                }
                            })
                        });

                overrides_activity.or(check_feature_activity(
                    settings.languages.css.linter.enabled,
                    settings.linter.enabled,
                ))
            })
            .unwrap_or_default()
            .into()
    }
}

#[derive(Debug, Default, PartialEq, Eq)]
pub(crate) struct CssFileHandler;

impl ExtensionHandler for CssFileHandler {
    fn capabilities(&self) -> Capabilities {
        Capabilities {
            parser: ParserCapabilities { parse: Some(parse) },
            debug: DebugCapabilities {
                debug_syntax_tree: Some(debug_syntax_tree),
                debug_control_flow: None,
                debug_formatter_ir: Some(debug_formatter_ir),
            },
            analyzer: AnalyzerCapabilities {
                lint: Some(lint),
                code_actions: Some(code_actions),
                rename: None,
                fix_all: Some(fix_all),
            },
            formatter: FormatterCapabilities {
                format: Some(format),
                format_range: Some(format_range),
                format_on_type: Some(format_on_type),
            },
            search: SearchCapabilities {
                search: Some(search),
            },
            enabled_for_path: EnabledForPath {
                formatter: Some(formatter_enabled),
                linter: Some(linter_enabled),
                assist: Some(assist_enabled),
                search: Some(search_enabled),
            },
        }
    }
}

fn formatter_enabled(path: &Utf8Path, handle: &WorkspaceSettingsHandle) -> bool {
    handle.formatter_enabled_for_file_path::<CssLanguage>(path)
}

fn linter_enabled(path: &Utf8Path, handle: &WorkspaceSettingsHandle) -> bool {
    handle.linter_enabled_for_file_path::<CssLanguage>(path)
}

fn assist_enabled(path: &Utf8Path, handle: &WorkspaceSettingsHandle) -> bool {
    handle.assist_enabled_for_file_path::<CssLanguage>(path)
}

fn search_enabled(_path: &Utf8Path, _handle: &WorkspaceSettingsHandle) -> bool {
    true
}

fn parse(
    biome_path: &BiomePath,
    _file_source: DocumentFileSource,
    text: &str,
    handle: WorkspaceSettingsHandle,
    cache: &mut NodeCache,
) -> ParseResult {
    let settings = handle.settings();
    let mut options = CssParserOptions {
        allow_wrong_line_comments: settings
            .and_then(|s| s.languages.css.parser.allow_wrong_line_comments)
            .unwrap_or_default()
            .into(),
        css_modules: settings
            .and_then(|s| s.languages.css.parser.css_modules_enabled)
            .unwrap_or_default()
            .into(),
        grit_metavariables: false,
    };
    if let Some(settings) = settings {
        options = settings
            .override_settings
            .to_override_css_parser_options(biome_path, options);
    }
    let parse = biome_css_parser::parse_css_with_cache(text, cache, options);
    ParseResult {
        any_parse: parse.into(),
        language: None,
    }
}

fn debug_syntax_tree(_rome_path: &BiomePath, parse: AnyParse) -> GetSyntaxTreeResult {
    let syntax: CssSyntaxNode = parse.syntax();
    let tree: CssRoot = parse.tree();
    GetSyntaxTreeResult {
        cst: format!("{syntax:#?}"),
        ast: format!("{tree:#?}"),
    }
}

fn debug_formatter_ir(
    biome_path: &BiomePath,
    document_file_source: &DocumentFileSource,
    parse: AnyParse,
    settings: WorkspaceSettingsHandle,
) -> Result<String, WorkspaceError> {
    let options = settings.format_options::<CssLanguage>(biome_path, document_file_source);

    let tree = parse.syntax();
    let formatted = format_node(options, &tree)?;

    let root_element = formatted.into_document();
    Ok(root_element.to_string())
}

#[tracing::instrument(level = "debug", skip(parse))]
fn format(
    biome_path: &BiomePath,
    document_file_source: &DocumentFileSource,
    parse: AnyParse,
    settings: WorkspaceSettingsHandle,
) -> Result<Printed, WorkspaceError> {
    let options = settings.format_options::<CssLanguage>(biome_path, document_file_source);

    tracing::debug!("Format with the following options: {:?}", options);

    let tree = parse.syntax();
    let formatted = format_node(options, &tree)?;

    match formatted.print() {
        Ok(printed) => Ok(printed),
        Err(error) => Err(WorkspaceError::FormatError(error.into())),
    }
}

fn format_range(
    biome_path: &BiomePath,
    document_file_source: &DocumentFileSource,
    parse: AnyParse,
    settings: WorkspaceSettingsHandle,
    range: TextRange,
) -> Result<Printed, WorkspaceError> {
    let options = settings.format_options::<CssLanguage>(biome_path, document_file_source);

    let tree = parse.syntax();
    let printed = biome_css_formatter::format_range(options, &tree, range)?;
    Ok(printed)
}

fn format_on_type(
    biome_path: &BiomePath,
    document_file_source: &DocumentFileSource,
    parse: AnyParse,
    settings: WorkspaceSettingsHandle,
    offset: TextSize,
) -> Result<Printed, WorkspaceError> {
    let options = settings.format_options::<CssLanguage>(biome_path, document_file_source);

    let tree = parse.syntax();

    let range = tree.text_range_with_trivia();
    if offset < range.start() || offset > range.end() {
        return Err(WorkspaceError::FormatError(FormatError::RangeError {
            input: TextRange::at(offset, TextSize::from(0)),
            tree: range,
        }));
    }

    let token = match tree.token_at_offset(offset) {
        // File is empty, do nothing
        TokenAtOffset::None => panic!("empty file"),
        TokenAtOffset::Single(token) => token,
        // The cursor should be right after the closing character that was just typed,
        // select the previous token as the correct one
        TokenAtOffset::Between(token, _) => token,
    };

    let root_node = match token.parent() {
        Some(node) => node,
        None => panic!("found a token with no parent"),
    };

    let printed = biome_css_formatter::format_sub_tree(options, &root_node)?;
    Ok(printed)
}

fn lint(params: LintParams) -> LintResults {
    let _ =
        debug_span!("Linting CSS file", path =? params.path, language =? params.language).entered();
    let workspace_settings = &params.workspace;
    let analyzer_options = workspace_settings.analyzer_options::<CssLanguage>(
        params.path,
        &params.language,
        params.suppression_reason.as_deref(),
    );
    let tree = params.parse.tree();

    let (enabled_rules, disabled_rules, analyzer_options) =
        AnalyzerVisitorBuilder::new(params.workspace.settings(), analyzer_options)
            .with_only(&params.only)
            .with_skip(&params.skip)
            .with_path(params.path.as_path())
            .with_enabled_rules(&params.enabled_rules)
            .with_project_layout(params.project_layout.clone())
            .finish();

    let filter = AnalysisFilter {
        categories: params.categories,
        enabled_rules: Some(enabled_rules.as_slice()),
        disabled_rules: &disabled_rules,
        range: None,
    };

    let mut process_lint = ProcessLint::new(&params);

    let (_, analyze_diagnostics) =
        analyze(&tree, filter, &analyzer_options, Vec::new(), |signal| {
            process_lint.process_signal(signal)
        });

    process_lint.into_result(params.parse.into_diagnostics(), analyze_diagnostics)
}

#[tracing::instrument(level = "debug", skip(params))]
pub(crate) fn code_actions(params: CodeActionsParams) -> PullActionsResult {
    let CodeActionsParams {
        parse,
        range,
        workspace,
        path,
        project_layout,
        language,
        only,
        skip,
        enabled_rules: rules,
        suppression_reason,
    } = params;
    let _ = debug_span!("Code actions CSS", range =? range, path =? path).entered();
    let tree = parse.tree();
    let _ = trace_span!("Parsed file", tree =? tree).entered();
    let Some(_) = language.to_css_file_source() else {
        error!("Could not determine the file source of the file");
        return PullActionsResult {
            actions: Vec::new(),
        };
    };

    let analyzer_options =
        workspace.analyzer_options::<CssLanguage>(path, &language, suppression_reason.as_deref());
    let mut actions = Vec::new();
    let (enabled_rules, disabled_rules, analyzer_options) =
        AnalyzerVisitorBuilder::new(params.workspace.settings(), analyzer_options)
            .with_only(&only)
            .with_skip(&skip)
            .with_path(path.as_path())
            .with_enabled_rules(&rules)
            .with_project_layout(project_layout)
            .finish();

    let filter = AnalysisFilter {
        categories: RuleCategoriesBuilder::default()
            .with_syntax()
            .with_lint()
            .with_assist()
            .build(),
        enabled_rules: Some(enabled_rules.as_slice()),
        disabled_rules: &disabled_rules,
        range,
    };

    info!("CSS runs the analyzer");

    analyze(&tree, filter, &analyzer_options, Vec::new(), |signal| {
        actions.extend(signal.actions().into_code_action_iter().map(|item| {
            CodeAction {
                category: item.category.clone(),
                rule_name: item
                    .rule_name
                    .map(|(group, name)| (Cow::Borrowed(group), Cow::Borrowed(name))),
                suggestion: item.suggestion,
            }
        }));

        ControlFlow::<Never>::Continue(())
    });

    PullActionsResult { actions }
}

/// If applies all the safe fixes to the given syntax tree.
pub(crate) fn fix_all(params: FixAllParams) -> Result<FixFileResult, WorkspaceError> {
    let mut tree: CssRoot = params.parse.tree();
    let Some(settings) = params.workspace.settings() else {
        return Ok(FixFileResult {
            actions: Vec::new(),
            errors: 0,
            skipped_suggested_fixes: 0,
            code: tree.syntax().to_string(),
        });
    };

    // Compute final rules (taking `overrides` into account)
    let rules = settings.as_linter_rules(params.biome_path.as_path());
    let analyzer_options = params.workspace.analyzer_options::<CssLanguage>(
        params.biome_path,
        &params.document_file_source,
        params.suppression_reason.as_deref(),
    );
    let (enabled_rules, disabled_rules, analyzer_options) =
        AnalyzerVisitorBuilder::new(params.workspace.settings(), analyzer_options)
            .with_only(&params.only)
            .with_skip(&params.skip)
            .with_path(params.biome_path.as_path())
            .with_enabled_rules(&params.enabled_rules)
            .with_project_layout(params.project_layout)
            .finish();

    let filter = AnalysisFilter {
        categories: RuleCategoriesBuilder::default()
            .with_syntax()
            .with_lint()
            .build(),
        enabled_rules: Some(enabled_rules.as_slice()),
        disabled_rules: &disabled_rules,
        range: None,
    };

    let mut actions = Vec::new();
    let mut skipped_suggested_fixes = 0;
    let mut errors: u16 = 0;

    loop {
        let (action, _) = analyze(&tree, filter, &analyzer_options, Vec::new(), |signal| {
            let current_diagnostic = signal.diagnostic();

            if let Some(diagnostic) = current_diagnostic.as_ref() {
                if is_diagnostic_error(diagnostic, rules.as_deref()) {
                    errors += 1;
                }
            }

            for action in signal.actions() {
                // suppression actions should not be part of the fixes (safe or suggested)
                if action.is_suppression() {
                    continue;
                }

                match params.fix_file_mode {
                    FixFileMode::SafeFixes => {
                        if action.applicability == Applicability::MaybeIncorrect {
                            skipped_suggested_fixes += 1;
                        }
                        if action.applicability == Applicability::Always {
                            errors = errors.saturating_sub(1);
                            return ControlFlow::Break(action);
                        }
                    }
                    FixFileMode::SafeAndUnsafeFixes => {
                        if matches!(
                            action.applicability,
                            Applicability::Always | Applicability::MaybeIncorrect
                        ) {
                            errors = errors.saturating_sub(1);
                            return ControlFlow::Break(action);
                        }
                    }
                    FixFileMode::ApplySuppressions => {
                        // TODO: to implement
                    }
                }
            }

            ControlFlow::Continue(())
        });

        match action {
            Some(action) => {
                if let (root, Some((range, _))) =
                    action.mutation.commit_with_text_range_and_edit(true)
                {
                    tree = match CssRoot::cast(root) {
                        Some(tree) => tree,
                        None => {
                            return Err(WorkspaceError::RuleError(
                                RuleError::ReplacedRootWithNonRootError {
                                    rule_name: action.rule_name.map(|(group, rule)| {
                                        (Cow::Borrowed(group), Cow::Borrowed(rule))
                                    }),
                                },
                            ));
                        }
                    };
                    actions.push(FixAction {
                        rule_name: action
                            .rule_name
                            .map(|(group, rule)| (Cow::Borrowed(group), Cow::Borrowed(rule))),
                        range,
                    });
                }
            }
            None => {
                let code = if params.should_format {
                    format_node(
                        params.workspace.format_options::<CssLanguage>(
                            params.biome_path,
                            &params.document_file_source,
                        ),
                        tree.syntax(),
                    )?
                    .print()?
                    .into_code()
                } else {
                    tree.syntax().to_string()
                };
                return Ok(FixFileResult {
                    code,
                    skipped_suggested_fixes,
                    actions,
                    errors: errors.into(),
                });
            }
        }
    }
}

#[cfg(test)]
mod test {
    use super::*;
    use biome_css_syntax::CssFileSource;

    #[test]
    fn inherit_global_format_settings() {
        let format_options = CssLanguage::resolve_format_options(
            Some(&FormatSettings::default()),
            None,
            None,
            &BiomePath::new(""),
            &DocumentFileSource::Css(CssFileSource::css()),
        );
        assert_eq!(
            format_options,
            CssFormatOptions::default()
                .with_indent_style(IndentStyle::default())
                .with_indent_width(IndentWidth::default())
                .with_line_ending(LineEnding::default())
                .with_line_width(LineWidth::default())
        );
    }
}<|MERGE_RESOLUTION|>--- conflicted
+++ resolved
@@ -210,32 +210,22 @@
                     })
             })
             .unwrap_or_default();
-
-<<<<<<< HEAD
+        let preferred_jsx_quote = Default::default();
+
         let configuration = AnalyzerConfiguration::default()
             .with_rules(
                 global
                     .map(|g| to_analyzer_rules(g, file_path.as_path()))
                     .unwrap_or_default(),
             )
-            .with_preferred_quote(preferred_quote);
+            .with_preferred_quote(preferred_quote)
+            .with_preferred_jsx_quote(preferred_jsx_quote);
 
         AnalyzerOptions::default()
             .with_file_path(file_path.as_path())
             .with_configuration(configuration)
             .with_suppression_reason(suppression_reason)
     }
-=======
-        let configuration = AnalyzerConfiguration {
-            rules: global
-                .map(|g| to_analyzer_rules(g, file_path.as_path()))
-                .unwrap_or_default(),
-            globals: Vec::new(),
-            preferred_quote,
-            preferred_jsx_quote: Default::default(),
-            jsx_runtime: None,
-        };
->>>>>>> 0bb86c7b
 
     fn formatter_enabled_for_file_path(settings: Option<&Settings>, path: &Utf8Path) -> bool {
         settings
