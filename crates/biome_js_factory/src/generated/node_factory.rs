//! Generated file, do not edit by hand, see `xtask/codegen`

#![allow(clippy::redundant_closure)]
#![allow(clippy::too_many_arguments)]
use biome_js_syntax::{
    JsSyntaxElement as SyntaxElement, JsSyntaxNode as SyntaxNode, JsSyntaxToken as SyntaxToken, *,
};
use biome_rowan::AstNode;
pub fn js_accessor_modifier(modifier_token: SyntaxToken) -> JsAccessorModifier {
    JsAccessorModifier::unwrap_cast(SyntaxNode::new_detached(
        JsSyntaxKind::JS_ACCESSOR_MODIFIER,
        [Some(SyntaxElement::Token(modifier_token))],
    ))
}
pub fn js_array_assignment_pattern(
    l_brack_token: SyntaxToken,
    elements: JsArrayAssignmentPatternElementList,
    r_brack_token: SyntaxToken,
) -> JsArrayAssignmentPattern {
    JsArrayAssignmentPattern::unwrap_cast(SyntaxNode::new_detached(
        JsSyntaxKind::JS_ARRAY_ASSIGNMENT_PATTERN,
        [
            Some(SyntaxElement::Token(l_brack_token)),
            Some(SyntaxElement::Node(elements.into_syntax())),
            Some(SyntaxElement::Token(r_brack_token)),
        ],
    ))
}
pub fn js_array_assignment_pattern_element(
    pattern: AnyJsAssignmentPattern,
) -> JsArrayAssignmentPatternElementBuilder {
    JsArrayAssignmentPatternElementBuilder {
        pattern,
        init: None,
    }
}
pub struct JsArrayAssignmentPatternElementBuilder {
    pattern: AnyJsAssignmentPattern,
    init: Option<JsInitializerClause>,
}
impl JsArrayAssignmentPatternElementBuilder {
    pub fn with_init(mut self, init: JsInitializerClause) -> Self {
        self.init = Some(init);
        self
    }
    pub fn build(self) -> JsArrayAssignmentPatternElement {
        JsArrayAssignmentPatternElement::unwrap_cast(SyntaxNode::new_detached(
            JsSyntaxKind::JS_ARRAY_ASSIGNMENT_PATTERN_ELEMENT,
            [
                Some(SyntaxElement::Node(self.pattern.into_syntax())),
                self.init
                    .map(|token| SyntaxElement::Node(token.into_syntax())),
            ],
        ))
    }
}
pub fn js_array_assignment_pattern_rest_element(
    dotdotdot_token: SyntaxToken,
    pattern: AnyJsAssignmentPattern,
) -> JsArrayAssignmentPatternRestElement {
    JsArrayAssignmentPatternRestElement::unwrap_cast(SyntaxNode::new_detached(
        JsSyntaxKind::JS_ARRAY_ASSIGNMENT_PATTERN_REST_ELEMENT,
        [
            Some(SyntaxElement::Token(dotdotdot_token)),
            Some(SyntaxElement::Node(pattern.into_syntax())),
        ],
    ))
}
pub fn js_array_binding_pattern(
    l_brack_token: SyntaxToken,
    elements: JsArrayBindingPatternElementList,
    r_brack_token: SyntaxToken,
) -> JsArrayBindingPattern {
    JsArrayBindingPattern::unwrap_cast(SyntaxNode::new_detached(
        JsSyntaxKind::JS_ARRAY_BINDING_PATTERN,
        [
            Some(SyntaxElement::Token(l_brack_token)),
            Some(SyntaxElement::Node(elements.into_syntax())),
            Some(SyntaxElement::Token(r_brack_token)),
        ],
    ))
}
pub fn js_array_binding_pattern_element(
    pattern: AnyJsBindingPattern,
) -> JsArrayBindingPatternElementBuilder {
    JsArrayBindingPatternElementBuilder {
        pattern,
        init: None,
    }
}
pub struct JsArrayBindingPatternElementBuilder {
    pattern: AnyJsBindingPattern,
    init: Option<JsInitializerClause>,
}
impl JsArrayBindingPatternElementBuilder {
    pub fn with_init(mut self, init: JsInitializerClause) -> Self {
        self.init = Some(init);
        self
    }
    pub fn build(self) -> JsArrayBindingPatternElement {
        JsArrayBindingPatternElement::unwrap_cast(SyntaxNode::new_detached(
            JsSyntaxKind::JS_ARRAY_BINDING_PATTERN_ELEMENT,
            [
                Some(SyntaxElement::Node(self.pattern.into_syntax())),
                self.init
                    .map(|token| SyntaxElement::Node(token.into_syntax())),
            ],
        ))
    }
}
pub fn js_array_binding_pattern_rest_element(
    dotdotdot_token: SyntaxToken,
    pattern: AnyJsBindingPattern,
) -> JsArrayBindingPatternRestElement {
    JsArrayBindingPatternRestElement::unwrap_cast(SyntaxNode::new_detached(
        JsSyntaxKind::JS_ARRAY_BINDING_PATTERN_REST_ELEMENT,
        [
            Some(SyntaxElement::Token(dotdotdot_token)),
            Some(SyntaxElement::Node(pattern.into_syntax())),
        ],
    ))
}
pub fn js_array_expression(
    l_brack_token: SyntaxToken,
    elements: JsArrayElementList,
    r_brack_token: SyntaxToken,
) -> JsArrayExpression {
    JsArrayExpression::unwrap_cast(SyntaxNode::new_detached(
        JsSyntaxKind::JS_ARRAY_EXPRESSION,
        [
            Some(SyntaxElement::Token(l_brack_token)),
            Some(SyntaxElement::Node(elements.into_syntax())),
            Some(SyntaxElement::Token(r_brack_token)),
        ],
    ))
}
pub fn js_array_hole() -> JsArrayHole {
    JsArrayHole::unwrap_cast(SyntaxNode::new_detached(JsSyntaxKind::JS_ARRAY_HOLE, []))
}
pub fn js_arrow_function_expression(
    parameters: AnyJsArrowFunctionParameters,
    fat_arrow_token: SyntaxToken,
    body: AnyJsFunctionBody,
) -> JsArrowFunctionExpressionBuilder {
    JsArrowFunctionExpressionBuilder {
        parameters,
        fat_arrow_token,
        body,
        async_token: None,
        type_parameters: None,
        return_type_annotation: None,
    }
}
pub struct JsArrowFunctionExpressionBuilder {
    parameters: AnyJsArrowFunctionParameters,
    fat_arrow_token: SyntaxToken,
    body: AnyJsFunctionBody,
    async_token: Option<SyntaxToken>,
    type_parameters: Option<TsTypeParameters>,
    return_type_annotation: Option<TsReturnTypeAnnotation>,
}
impl JsArrowFunctionExpressionBuilder {
    pub fn with_async_token(mut self, async_token: SyntaxToken) -> Self {
        self.async_token = Some(async_token);
        self
    }
    pub fn with_type_parameters(mut self, type_parameters: TsTypeParameters) -> Self {
        self.type_parameters = Some(type_parameters);
        self
    }
    pub fn with_return_type_annotation(
        mut self,
        return_type_annotation: TsReturnTypeAnnotation,
    ) -> Self {
        self.return_type_annotation = Some(return_type_annotation);
        self
    }
    pub fn build(self) -> JsArrowFunctionExpression {
        JsArrowFunctionExpression::unwrap_cast(SyntaxNode::new_detached(
            JsSyntaxKind::JS_ARROW_FUNCTION_EXPRESSION,
            [
                self.async_token.map(|token| SyntaxElement::Token(token)),
                self.type_parameters
                    .map(|token| SyntaxElement::Node(token.into_syntax())),
                Some(SyntaxElement::Node(self.parameters.into_syntax())),
                self.return_type_annotation
                    .map(|token| SyntaxElement::Node(token.into_syntax())),
                Some(SyntaxElement::Token(self.fat_arrow_token)),
                Some(SyntaxElement::Node(self.body.into_syntax())),
            ],
        ))
    }
}
pub fn js_assignment_expression(
    left: AnyJsAssignmentPattern,
    operator_token_token: SyntaxToken,
    right: AnyJsExpression,
) -> JsAssignmentExpression {
    JsAssignmentExpression::unwrap_cast(SyntaxNode::new_detached(
        JsSyntaxKind::JS_ASSIGNMENT_EXPRESSION,
        [
            Some(SyntaxElement::Node(left.into_syntax())),
            Some(SyntaxElement::Token(operator_token_token)),
            Some(SyntaxElement::Node(right.into_syntax())),
        ],
    ))
}
pub fn js_await_expression(
    await_token: SyntaxToken,
    argument: AnyJsExpression,
) -> JsAwaitExpression {
    JsAwaitExpression::unwrap_cast(SyntaxNode::new_detached(
        JsSyntaxKind::JS_AWAIT_EXPRESSION,
        [
            Some(SyntaxElement::Token(await_token)),
            Some(SyntaxElement::Node(argument.into_syntax())),
        ],
    ))
}
pub fn js_bigint_literal_expression(value_token: SyntaxToken) -> JsBigintLiteralExpression {
    JsBigintLiteralExpression::unwrap_cast(SyntaxNode::new_detached(
        JsSyntaxKind::JS_BIGINT_LITERAL_EXPRESSION,
        [Some(SyntaxElement::Token(value_token))],
    ))
}
pub fn js_binary_expression(
    left: AnyJsExpression,
    operator_token_token: SyntaxToken,
    right: AnyJsExpression,
) -> JsBinaryExpression {
    JsBinaryExpression::unwrap_cast(SyntaxNode::new_detached(
        JsSyntaxKind::JS_BINARY_EXPRESSION,
        [
            Some(SyntaxElement::Node(left.into_syntax())),
            Some(SyntaxElement::Token(operator_token_token)),
            Some(SyntaxElement::Node(right.into_syntax())),
        ],
    ))
}
pub fn js_block_statement(
    l_curly_token: SyntaxToken,
    statements: JsStatementList,
    r_curly_token: SyntaxToken,
) -> JsBlockStatement {
    JsBlockStatement::unwrap_cast(SyntaxNode::new_detached(
        JsSyntaxKind::JS_BLOCK_STATEMENT,
        [
            Some(SyntaxElement::Token(l_curly_token)),
            Some(SyntaxElement::Node(statements.into_syntax())),
            Some(SyntaxElement::Token(r_curly_token)),
        ],
    ))
}
pub fn js_boolean_literal_expression(value_token_token: SyntaxToken) -> JsBooleanLiteralExpression {
    JsBooleanLiteralExpression::unwrap_cast(SyntaxNode::new_detached(
        JsSyntaxKind::JS_BOOLEAN_LITERAL_EXPRESSION,
        [Some(SyntaxElement::Token(value_token_token))],
    ))
}
pub fn js_break_statement(break_token: SyntaxToken) -> JsBreakStatementBuilder {
    JsBreakStatementBuilder {
        break_token,
        label: None,
        semicolon_token: None,
    }
}
pub struct JsBreakStatementBuilder {
    break_token: SyntaxToken,
    label: Option<JsLabel>,
    semicolon_token: Option<SyntaxToken>,
}
impl JsBreakStatementBuilder {
    pub fn with_label(mut self, label: JsLabel) -> Self {
        self.label = Some(label);
        self
    }
    pub fn with_semicolon_token(mut self, semicolon_token: SyntaxToken) -> Self {
        self.semicolon_token = Some(semicolon_token);
        self
    }
    pub fn build(self) -> JsBreakStatement {
        JsBreakStatement::unwrap_cast(SyntaxNode::new_detached(
            JsSyntaxKind::JS_BREAK_STATEMENT,
            [
                Some(SyntaxElement::Token(self.break_token)),
                self.label
                    .map(|token| SyntaxElement::Node(token.into_syntax())),
                self.semicolon_token
                    .map(|token| SyntaxElement::Token(token)),
            ],
        ))
    }
}
pub fn js_call_arguments(
    l_paren_token: SyntaxToken,
    args: JsCallArgumentList,
    r_paren_token: SyntaxToken,
) -> JsCallArguments {
    JsCallArguments::unwrap_cast(SyntaxNode::new_detached(
        JsSyntaxKind::JS_CALL_ARGUMENTS,
        [
            Some(SyntaxElement::Token(l_paren_token)),
            Some(SyntaxElement::Node(args.into_syntax())),
            Some(SyntaxElement::Token(r_paren_token)),
        ],
    ))
}
pub fn js_call_expression(
    callee: AnyJsExpression,
    arguments: JsCallArguments,
) -> JsCallExpressionBuilder {
    JsCallExpressionBuilder {
        callee,
        arguments,
        optional_chain_token: None,
        type_arguments: None,
    }
}
pub struct JsCallExpressionBuilder {
    callee: AnyJsExpression,
    arguments: JsCallArguments,
    optional_chain_token: Option<SyntaxToken>,
    type_arguments: Option<TsTypeArguments>,
}
impl JsCallExpressionBuilder {
    pub fn with_optional_chain_token(mut self, optional_chain_token: SyntaxToken) -> Self {
        self.optional_chain_token = Some(optional_chain_token);
        self
    }
    pub fn with_type_arguments(mut self, type_arguments: TsTypeArguments) -> Self {
        self.type_arguments = Some(type_arguments);
        self
    }
    pub fn build(self) -> JsCallExpression {
        JsCallExpression::unwrap_cast(SyntaxNode::new_detached(
            JsSyntaxKind::JS_CALL_EXPRESSION,
            [
                Some(SyntaxElement::Node(self.callee.into_syntax())),
                self.optional_chain_token
                    .map(|token| SyntaxElement::Token(token)),
                self.type_arguments
                    .map(|token| SyntaxElement::Node(token.into_syntax())),
                Some(SyntaxElement::Node(self.arguments.into_syntax())),
            ],
        ))
    }
}
pub fn js_case_clause(
    case_token: SyntaxToken,
    test: AnyJsExpression,
    colon_token: SyntaxToken,
    consequent: JsStatementList,
) -> JsCaseClause {
    JsCaseClause::unwrap_cast(SyntaxNode::new_detached(
        JsSyntaxKind::JS_CASE_CLAUSE,
        [
            Some(SyntaxElement::Token(case_token)),
            Some(SyntaxElement::Node(test.into_syntax())),
            Some(SyntaxElement::Token(colon_token)),
            Some(SyntaxElement::Node(consequent.into_syntax())),
        ],
    ))
}
pub fn js_catch_clause(catch_token: SyntaxToken, body: JsBlockStatement) -> JsCatchClauseBuilder {
    JsCatchClauseBuilder {
        catch_token,
        body,
        declaration: None,
    }
}
pub struct JsCatchClauseBuilder {
    catch_token: SyntaxToken,
    body: JsBlockStatement,
    declaration: Option<JsCatchDeclaration>,
}
impl JsCatchClauseBuilder {
    pub fn with_declaration(mut self, declaration: JsCatchDeclaration) -> Self {
        self.declaration = Some(declaration);
        self
    }
    pub fn build(self) -> JsCatchClause {
        JsCatchClause::unwrap_cast(SyntaxNode::new_detached(
            JsSyntaxKind::JS_CATCH_CLAUSE,
            [
                Some(SyntaxElement::Token(self.catch_token)),
                self.declaration
                    .map(|token| SyntaxElement::Node(token.into_syntax())),
                Some(SyntaxElement::Node(self.body.into_syntax())),
            ],
        ))
    }
}
pub fn js_catch_declaration(
    l_paren_token: SyntaxToken,
    binding: AnyJsBindingPattern,
    r_paren_token: SyntaxToken,
) -> JsCatchDeclarationBuilder {
    JsCatchDeclarationBuilder {
        l_paren_token,
        binding,
        r_paren_token,
        type_annotation: None,
    }
}
pub struct JsCatchDeclarationBuilder {
    l_paren_token: SyntaxToken,
    binding: AnyJsBindingPattern,
    r_paren_token: SyntaxToken,
    type_annotation: Option<TsTypeAnnotation>,
}
impl JsCatchDeclarationBuilder {
    pub fn with_type_annotation(mut self, type_annotation: TsTypeAnnotation) -> Self {
        self.type_annotation = Some(type_annotation);
        self
    }
    pub fn build(self) -> JsCatchDeclaration {
        JsCatchDeclaration::unwrap_cast(SyntaxNode::new_detached(
            JsSyntaxKind::JS_CATCH_DECLARATION,
            [
                Some(SyntaxElement::Token(self.l_paren_token)),
                Some(SyntaxElement::Node(self.binding.into_syntax())),
                self.type_annotation
                    .map(|token| SyntaxElement::Node(token.into_syntax())),
                Some(SyntaxElement::Token(self.r_paren_token)),
            ],
        ))
    }
}
pub fn js_class_declaration(
    decorators: JsDecoratorList,
    class_token: SyntaxToken,
    id: AnyJsBinding,
    l_curly_token: SyntaxToken,
    members: JsClassMemberList,
    r_curly_token: SyntaxToken,
) -> JsClassDeclarationBuilder {
    JsClassDeclarationBuilder {
        decorators,
        class_token,
        id,
        l_curly_token,
        members,
        r_curly_token,
        abstract_token: None,
        type_parameters: None,
        extends_clause: None,
        implements_clause: None,
    }
}
pub struct JsClassDeclarationBuilder {
    decorators: JsDecoratorList,
    class_token: SyntaxToken,
    id: AnyJsBinding,
    l_curly_token: SyntaxToken,
    members: JsClassMemberList,
    r_curly_token: SyntaxToken,
    abstract_token: Option<SyntaxToken>,
    type_parameters: Option<TsTypeParameters>,
    extends_clause: Option<JsExtendsClause>,
    implements_clause: Option<TsImplementsClause>,
}
impl JsClassDeclarationBuilder {
    pub fn with_abstract_token(mut self, abstract_token: SyntaxToken) -> Self {
        self.abstract_token = Some(abstract_token);
        self
    }
    pub fn with_type_parameters(mut self, type_parameters: TsTypeParameters) -> Self {
        self.type_parameters = Some(type_parameters);
        self
    }
    pub fn with_extends_clause(mut self, extends_clause: JsExtendsClause) -> Self {
        self.extends_clause = Some(extends_clause);
        self
    }
    pub fn with_implements_clause(mut self, implements_clause: TsImplementsClause) -> Self {
        self.implements_clause = Some(implements_clause);
        self
    }
    pub fn build(self) -> JsClassDeclaration {
        JsClassDeclaration::unwrap_cast(SyntaxNode::new_detached(
            JsSyntaxKind::JS_CLASS_DECLARATION,
            [
                Some(SyntaxElement::Node(self.decorators.into_syntax())),
                self.abstract_token.map(|token| SyntaxElement::Token(token)),
                Some(SyntaxElement::Token(self.class_token)),
                Some(SyntaxElement::Node(self.id.into_syntax())),
                self.type_parameters
                    .map(|token| SyntaxElement::Node(token.into_syntax())),
                self.extends_clause
                    .map(|token| SyntaxElement::Node(token.into_syntax())),
                self.implements_clause
                    .map(|token| SyntaxElement::Node(token.into_syntax())),
                Some(SyntaxElement::Token(self.l_curly_token)),
                Some(SyntaxElement::Node(self.members.into_syntax())),
                Some(SyntaxElement::Token(self.r_curly_token)),
            ],
        ))
    }
}
pub fn js_class_export_default_declaration(
    decorators: JsDecoratorList,
    class_token: SyntaxToken,
    l_curly_token: SyntaxToken,
    members: JsClassMemberList,
    r_curly_token: SyntaxToken,
) -> JsClassExportDefaultDeclarationBuilder {
    JsClassExportDefaultDeclarationBuilder {
        decorators,
        class_token,
        l_curly_token,
        members,
        r_curly_token,
        abstract_token: None,
        id: None,
        type_parameters: None,
        extends_clause: None,
        implements_clause: None,
    }
}
pub struct JsClassExportDefaultDeclarationBuilder {
    decorators: JsDecoratorList,
    class_token: SyntaxToken,
    l_curly_token: SyntaxToken,
    members: JsClassMemberList,
    r_curly_token: SyntaxToken,
    abstract_token: Option<SyntaxToken>,
    id: Option<AnyJsBinding>,
    type_parameters: Option<TsTypeParameters>,
    extends_clause: Option<JsExtendsClause>,
    implements_clause: Option<TsImplementsClause>,
}
impl JsClassExportDefaultDeclarationBuilder {
    pub fn with_abstract_token(mut self, abstract_token: SyntaxToken) -> Self {
        self.abstract_token = Some(abstract_token);
        self
    }
    pub fn with_id(mut self, id: AnyJsBinding) -> Self {
        self.id = Some(id);
        self
    }
    pub fn with_type_parameters(mut self, type_parameters: TsTypeParameters) -> Self {
        self.type_parameters = Some(type_parameters);
        self
    }
    pub fn with_extends_clause(mut self, extends_clause: JsExtendsClause) -> Self {
        self.extends_clause = Some(extends_clause);
        self
    }
    pub fn with_implements_clause(mut self, implements_clause: TsImplementsClause) -> Self {
        self.implements_clause = Some(implements_clause);
        self
    }
    pub fn build(self) -> JsClassExportDefaultDeclaration {
        JsClassExportDefaultDeclaration::unwrap_cast(SyntaxNode::new_detached(
            JsSyntaxKind::JS_CLASS_EXPORT_DEFAULT_DECLARATION,
            [
                Some(SyntaxElement::Node(self.decorators.into_syntax())),
                self.abstract_token.map(|token| SyntaxElement::Token(token)),
                Some(SyntaxElement::Token(self.class_token)),
                self.id
                    .map(|token| SyntaxElement::Node(token.into_syntax())),
                self.type_parameters
                    .map(|token| SyntaxElement::Node(token.into_syntax())),
                self.extends_clause
                    .map(|token| SyntaxElement::Node(token.into_syntax())),
                self.implements_clause
                    .map(|token| SyntaxElement::Node(token.into_syntax())),
                Some(SyntaxElement::Token(self.l_curly_token)),
                Some(SyntaxElement::Node(self.members.into_syntax())),
                Some(SyntaxElement::Token(self.r_curly_token)),
            ],
        ))
    }
}
pub fn js_class_expression(
    decorators: JsDecoratorList,
    class_token: SyntaxToken,
    l_curly_token: SyntaxToken,
    members: JsClassMemberList,
    r_curly_token: SyntaxToken,
) -> JsClassExpressionBuilder {
    JsClassExpressionBuilder {
        decorators,
        class_token,
        l_curly_token,
        members,
        r_curly_token,
        id: None,
        type_parameters: None,
        extends_clause: None,
        implements_clause: None,
    }
}
pub struct JsClassExpressionBuilder {
    decorators: JsDecoratorList,
    class_token: SyntaxToken,
    l_curly_token: SyntaxToken,
    members: JsClassMemberList,
    r_curly_token: SyntaxToken,
    id: Option<AnyJsBinding>,
    type_parameters: Option<TsTypeParameters>,
    extends_clause: Option<JsExtendsClause>,
    implements_clause: Option<TsImplementsClause>,
}
impl JsClassExpressionBuilder {
    pub fn with_id(mut self, id: AnyJsBinding) -> Self {
        self.id = Some(id);
        self
    }
    pub fn with_type_parameters(mut self, type_parameters: TsTypeParameters) -> Self {
        self.type_parameters = Some(type_parameters);
        self
    }
    pub fn with_extends_clause(mut self, extends_clause: JsExtendsClause) -> Self {
        self.extends_clause = Some(extends_clause);
        self
    }
    pub fn with_implements_clause(mut self, implements_clause: TsImplementsClause) -> Self {
        self.implements_clause = Some(implements_clause);
        self
    }
    pub fn build(self) -> JsClassExpression {
        JsClassExpression::unwrap_cast(SyntaxNode::new_detached(
            JsSyntaxKind::JS_CLASS_EXPRESSION,
            [
                Some(SyntaxElement::Node(self.decorators.into_syntax())),
                Some(SyntaxElement::Token(self.class_token)),
                self.id
                    .map(|token| SyntaxElement::Node(token.into_syntax())),
                self.type_parameters
                    .map(|token| SyntaxElement::Node(token.into_syntax())),
                self.extends_clause
                    .map(|token| SyntaxElement::Node(token.into_syntax())),
                self.implements_clause
                    .map(|token| SyntaxElement::Node(token.into_syntax())),
                Some(SyntaxElement::Token(self.l_curly_token)),
                Some(SyntaxElement::Node(self.members.into_syntax())),
                Some(SyntaxElement::Token(self.r_curly_token)),
            ],
        ))
    }
}
pub fn js_computed_member_assignment(
    object: AnyJsExpression,
    l_brack_token: SyntaxToken,
    member: AnyJsExpression,
    r_brack_token: SyntaxToken,
) -> JsComputedMemberAssignment {
    JsComputedMemberAssignment::unwrap_cast(SyntaxNode::new_detached(
        JsSyntaxKind::JS_COMPUTED_MEMBER_ASSIGNMENT,
        [
            Some(SyntaxElement::Node(object.into_syntax())),
            Some(SyntaxElement::Token(l_brack_token)),
            Some(SyntaxElement::Node(member.into_syntax())),
            Some(SyntaxElement::Token(r_brack_token)),
        ],
    ))
}
pub fn js_computed_member_expression(
    object: AnyJsExpression,
    l_brack_token: SyntaxToken,
    member: AnyJsExpression,
    r_brack_token: SyntaxToken,
) -> JsComputedMemberExpressionBuilder {
    JsComputedMemberExpressionBuilder {
        object,
        l_brack_token,
        member,
        r_brack_token,
        optional_chain_token: None,
    }
}
pub struct JsComputedMemberExpressionBuilder {
    object: AnyJsExpression,
    l_brack_token: SyntaxToken,
    member: AnyJsExpression,
    r_brack_token: SyntaxToken,
    optional_chain_token: Option<SyntaxToken>,
}
impl JsComputedMemberExpressionBuilder {
    pub fn with_optional_chain_token(mut self, optional_chain_token: SyntaxToken) -> Self {
        self.optional_chain_token = Some(optional_chain_token);
        self
    }
    pub fn build(self) -> JsComputedMemberExpression {
        JsComputedMemberExpression::unwrap_cast(SyntaxNode::new_detached(
            JsSyntaxKind::JS_COMPUTED_MEMBER_EXPRESSION,
            [
                Some(SyntaxElement::Node(self.object.into_syntax())),
                self.optional_chain_token
                    .map(|token| SyntaxElement::Token(token)),
                Some(SyntaxElement::Token(self.l_brack_token)),
                Some(SyntaxElement::Node(self.member.into_syntax())),
                Some(SyntaxElement::Token(self.r_brack_token)),
            ],
        ))
    }
}
pub fn js_computed_member_name(
    l_brack_token: SyntaxToken,
    expression: AnyJsExpression,
    r_brack_token: SyntaxToken,
) -> JsComputedMemberName {
    JsComputedMemberName::unwrap_cast(SyntaxNode::new_detached(
        JsSyntaxKind::JS_COMPUTED_MEMBER_NAME,
        [
            Some(SyntaxElement::Token(l_brack_token)),
            Some(SyntaxElement::Node(expression.into_syntax())),
            Some(SyntaxElement::Token(r_brack_token)),
        ],
    ))
}
pub fn js_conditional_expression(
    test: AnyJsExpression,
    question_mark_token: SyntaxToken,
    consequent: AnyJsExpression,
    colon_token: SyntaxToken,
    alternate: AnyJsExpression,
) -> JsConditionalExpression {
    JsConditionalExpression::unwrap_cast(SyntaxNode::new_detached(
        JsSyntaxKind::JS_CONDITIONAL_EXPRESSION,
        [
            Some(SyntaxElement::Node(test.into_syntax())),
            Some(SyntaxElement::Token(question_mark_token)),
            Some(SyntaxElement::Node(consequent.into_syntax())),
            Some(SyntaxElement::Token(colon_token)),
            Some(SyntaxElement::Node(alternate.into_syntax())),
        ],
    ))
}
pub fn js_constructor_class_member(
    modifiers: JsConstructorModifierList,
    name: JsLiteralMemberName,
    parameters: JsConstructorParameters,
    body: JsFunctionBody,
) -> JsConstructorClassMember {
    JsConstructorClassMember::unwrap_cast(SyntaxNode::new_detached(
        JsSyntaxKind::JS_CONSTRUCTOR_CLASS_MEMBER,
        [
            Some(SyntaxElement::Node(modifiers.into_syntax())),
            Some(SyntaxElement::Node(name.into_syntax())),
            Some(SyntaxElement::Node(parameters.into_syntax())),
            Some(SyntaxElement::Node(body.into_syntax())),
        ],
    ))
}
pub fn js_constructor_parameters(
    l_paren_token: SyntaxToken,
    parameters: JsConstructorParameterList,
    r_paren_token: SyntaxToken,
) -> JsConstructorParameters {
    JsConstructorParameters::unwrap_cast(SyntaxNode::new_detached(
        JsSyntaxKind::JS_CONSTRUCTOR_PARAMETERS,
        [
            Some(SyntaxElement::Token(l_paren_token)),
            Some(SyntaxElement::Node(parameters.into_syntax())),
            Some(SyntaxElement::Token(r_paren_token)),
        ],
    ))
}
pub fn js_continue_statement(continue_token: SyntaxToken) -> JsContinueStatementBuilder {
    JsContinueStatementBuilder {
        continue_token,
        label: None,
        semicolon_token: None,
    }
}
pub struct JsContinueStatementBuilder {
    continue_token: SyntaxToken,
    label: Option<JsLabel>,
    semicolon_token: Option<SyntaxToken>,
}
impl JsContinueStatementBuilder {
    pub fn with_label(mut self, label: JsLabel) -> Self {
        self.label = Some(label);
        self
    }
    pub fn with_semicolon_token(mut self, semicolon_token: SyntaxToken) -> Self {
        self.semicolon_token = Some(semicolon_token);
        self
    }
    pub fn build(self) -> JsContinueStatement {
        JsContinueStatement::unwrap_cast(SyntaxNode::new_detached(
            JsSyntaxKind::JS_CONTINUE_STATEMENT,
            [
                Some(SyntaxElement::Token(self.continue_token)),
                self.label
                    .map(|token| SyntaxElement::Node(token.into_syntax())),
                self.semicolon_token
                    .map(|token| SyntaxElement::Token(token)),
            ],
        ))
    }
}
pub fn js_debugger_statement(debugger_token: SyntaxToken) -> JsDebuggerStatementBuilder {
    JsDebuggerStatementBuilder {
        debugger_token,
        semicolon_token: None,
    }
}
pub struct JsDebuggerStatementBuilder {
    debugger_token: SyntaxToken,
    semicolon_token: Option<SyntaxToken>,
}
impl JsDebuggerStatementBuilder {
    pub fn with_semicolon_token(mut self, semicolon_token: SyntaxToken) -> Self {
        self.semicolon_token = Some(semicolon_token);
        self
    }
    pub fn build(self) -> JsDebuggerStatement {
        JsDebuggerStatement::unwrap_cast(SyntaxNode::new_detached(
            JsSyntaxKind::JS_DEBUGGER_STATEMENT,
            [
                Some(SyntaxElement::Token(self.debugger_token)),
                self.semicolon_token
                    .map(|token| SyntaxElement::Token(token)),
            ],
        ))
    }
}
pub fn js_decorator(at_token: SyntaxToken, expression: AnyJsDecorator) -> JsDecorator {
    JsDecorator::unwrap_cast(SyntaxNode::new_detached(
        JsSyntaxKind::JS_DECORATOR,
        [
            Some(SyntaxElement::Token(at_token)),
            Some(SyntaxElement::Node(expression.into_syntax())),
        ],
    ))
}
pub fn js_default_clause(
    default_token: SyntaxToken,
    colon_token: SyntaxToken,
    consequent: JsStatementList,
) -> JsDefaultClause {
    JsDefaultClause::unwrap_cast(SyntaxNode::new_detached(
        JsSyntaxKind::JS_DEFAULT_CLAUSE,
        [
            Some(SyntaxElement::Token(default_token)),
            Some(SyntaxElement::Token(colon_token)),
            Some(SyntaxElement::Node(consequent.into_syntax())),
        ],
    ))
}
pub fn js_default_import_specifier(local_name: AnyJsBinding) -> JsDefaultImportSpecifier {
    JsDefaultImportSpecifier::unwrap_cast(SyntaxNode::new_detached(
        JsSyntaxKind::JS_DEFAULT_IMPORT_SPECIFIER,
        [Some(SyntaxElement::Node(local_name.into_syntax()))],
    ))
}
pub fn js_directive(value_token: SyntaxToken) -> JsDirectiveBuilder {
    JsDirectiveBuilder {
        value_token,
        semicolon_token: None,
    }
}
pub struct JsDirectiveBuilder {
    value_token: SyntaxToken,
    semicolon_token: Option<SyntaxToken>,
}
impl JsDirectiveBuilder {
    pub fn with_semicolon_token(mut self, semicolon_token: SyntaxToken) -> Self {
        self.semicolon_token = Some(semicolon_token);
        self
    }
    pub fn build(self) -> JsDirective {
        JsDirective::unwrap_cast(SyntaxNode::new_detached(
            JsSyntaxKind::JS_DIRECTIVE,
            [
                Some(SyntaxElement::Token(self.value_token)),
                self.semicolon_token
                    .map(|token| SyntaxElement::Token(token)),
            ],
        ))
    }
}
pub fn js_do_while_statement(
    do_token: SyntaxToken,
    body: AnyJsStatement,
    while_token: SyntaxToken,
    l_paren_token: SyntaxToken,
    test: AnyJsExpression,
    r_paren_token: SyntaxToken,
) -> JsDoWhileStatementBuilder {
    JsDoWhileStatementBuilder {
        do_token,
        body,
        while_token,
        l_paren_token,
        test,
        r_paren_token,
        semicolon_token: None,
    }
}
pub struct JsDoWhileStatementBuilder {
    do_token: SyntaxToken,
    body: AnyJsStatement,
    while_token: SyntaxToken,
    l_paren_token: SyntaxToken,
    test: AnyJsExpression,
    r_paren_token: SyntaxToken,
    semicolon_token: Option<SyntaxToken>,
}
impl JsDoWhileStatementBuilder {
    pub fn with_semicolon_token(mut self, semicolon_token: SyntaxToken) -> Self {
        self.semicolon_token = Some(semicolon_token);
        self
    }
    pub fn build(self) -> JsDoWhileStatement {
        JsDoWhileStatement::unwrap_cast(SyntaxNode::new_detached(
            JsSyntaxKind::JS_DO_WHILE_STATEMENT,
            [
                Some(SyntaxElement::Token(self.do_token)),
                Some(SyntaxElement::Node(self.body.into_syntax())),
                Some(SyntaxElement::Token(self.while_token)),
                Some(SyntaxElement::Token(self.l_paren_token)),
                Some(SyntaxElement::Node(self.test.into_syntax())),
                Some(SyntaxElement::Token(self.r_paren_token)),
                self.semicolon_token
                    .map(|token| SyntaxElement::Token(token)),
            ],
        ))
    }
}
pub fn js_else_clause(else_token: SyntaxToken, alternate: AnyJsStatement) -> JsElseClause {
    JsElseClause::unwrap_cast(SyntaxNode::new_detached(
        JsSyntaxKind::JS_ELSE_CLAUSE,
        [
            Some(SyntaxElement::Token(else_token)),
            Some(SyntaxElement::Node(alternate.into_syntax())),
        ],
    ))
}
pub fn js_empty_class_member(semicolon_token: SyntaxToken) -> JsEmptyClassMember {
    JsEmptyClassMember::unwrap_cast(SyntaxNode::new_detached(
        JsSyntaxKind::JS_EMPTY_CLASS_MEMBER,
        [Some(SyntaxElement::Token(semicolon_token))],
    ))
}
pub fn js_empty_statement(semicolon_token: SyntaxToken) -> JsEmptyStatement {
    JsEmptyStatement::unwrap_cast(SyntaxNode::new_detached(
        JsSyntaxKind::JS_EMPTY_STATEMENT,
        [Some(SyntaxElement::Token(semicolon_token))],
    ))
}
pub fn js_export(
    decorators: JsDecoratorList,
    export_token: SyntaxToken,
    export_clause: AnyJsExportClause,
) -> JsExport {
    JsExport::unwrap_cast(SyntaxNode::new_detached(
        JsSyntaxKind::JS_EXPORT,
        [
            Some(SyntaxElement::Node(decorators.into_syntax())),
            Some(SyntaxElement::Token(export_token)),
            Some(SyntaxElement::Node(export_clause.into_syntax())),
        ],
    ))
}
pub fn js_export_as_clause(
    as_token: SyntaxToken,
    exported_name: JsLiteralExportName,
) -> JsExportAsClause {
    JsExportAsClause::unwrap_cast(SyntaxNode::new_detached(
        JsSyntaxKind::JS_EXPORT_AS_CLAUSE,
        [
            Some(SyntaxElement::Token(as_token)),
            Some(SyntaxElement::Node(exported_name.into_syntax())),
        ],
    ))
}
pub fn js_export_default_declaration_clause(
    default_token: SyntaxToken,
    declaration: AnyJsExportDefaultDeclaration,
) -> JsExportDefaultDeclarationClauseBuilder {
    JsExportDefaultDeclarationClauseBuilder {
        default_token,
        declaration,
        semicolon_token: None,
    }
}
pub struct JsExportDefaultDeclarationClauseBuilder {
    default_token: SyntaxToken,
    declaration: AnyJsExportDefaultDeclaration,
    semicolon_token: Option<SyntaxToken>,
}
impl JsExportDefaultDeclarationClauseBuilder {
    pub fn with_semicolon_token(mut self, semicolon_token: SyntaxToken) -> Self {
        self.semicolon_token = Some(semicolon_token);
        self
    }
    pub fn build(self) -> JsExportDefaultDeclarationClause {
        JsExportDefaultDeclarationClause::unwrap_cast(SyntaxNode::new_detached(
            JsSyntaxKind::JS_EXPORT_DEFAULT_DECLARATION_CLAUSE,
            [
                Some(SyntaxElement::Token(self.default_token)),
                Some(SyntaxElement::Node(self.declaration.into_syntax())),
                self.semicolon_token
                    .map(|token| SyntaxElement::Token(token)),
            ],
        ))
    }
}
pub fn js_export_default_expression_clause(
    default_token: SyntaxToken,
    expression: AnyJsExpression,
) -> JsExportDefaultExpressionClauseBuilder {
    JsExportDefaultExpressionClauseBuilder {
        default_token,
        expression,
        semicolon_token: None,
    }
}
pub struct JsExportDefaultExpressionClauseBuilder {
    default_token: SyntaxToken,
    expression: AnyJsExpression,
    semicolon_token: Option<SyntaxToken>,
}
impl JsExportDefaultExpressionClauseBuilder {
    pub fn with_semicolon_token(mut self, semicolon_token: SyntaxToken) -> Self {
        self.semicolon_token = Some(semicolon_token);
        self
    }
    pub fn build(self) -> JsExportDefaultExpressionClause {
        JsExportDefaultExpressionClause::unwrap_cast(SyntaxNode::new_detached(
            JsSyntaxKind::JS_EXPORT_DEFAULT_EXPRESSION_CLAUSE,
            [
                Some(SyntaxElement::Token(self.default_token)),
                Some(SyntaxElement::Node(self.expression.into_syntax())),
                self.semicolon_token
                    .map(|token| SyntaxElement::Token(token)),
            ],
        ))
    }
}
pub fn js_export_from_clause(
    star_token: SyntaxToken,
    from_token: SyntaxToken,
    source: AnyJsModuleSource,
) -> JsExportFromClauseBuilder {
    JsExportFromClauseBuilder {
        star_token,
        from_token,
        source,
        type_token: None,
        export_as: None,
        attribute: None,
        semicolon_token: None,
    }
}
pub struct JsExportFromClauseBuilder {
    star_token: SyntaxToken,
    from_token: SyntaxToken,
    source: AnyJsModuleSource,
    type_token: Option<SyntaxToken>,
    export_as: Option<JsExportAsClause>,
    attribute: Option<JsImportAttribute>,
    semicolon_token: Option<SyntaxToken>,
}
impl JsExportFromClauseBuilder {
    pub fn with_type_token(mut self, type_token: SyntaxToken) -> Self {
        self.type_token = Some(type_token);
        self
    }
    pub fn with_export_as(mut self, export_as: JsExportAsClause) -> Self {
        self.export_as = Some(export_as);
        self
    }
    pub fn with_attribute(mut self, attribute: JsImportAttribute) -> Self {
        self.attribute = Some(attribute);
        self
    }
    pub fn with_semicolon_token(mut self, semicolon_token: SyntaxToken) -> Self {
        self.semicolon_token = Some(semicolon_token);
        self
    }
    pub fn build(self) -> JsExportFromClause {
        JsExportFromClause::unwrap_cast(SyntaxNode::new_detached(
            JsSyntaxKind::JS_EXPORT_FROM_CLAUSE,
            [
                self.type_token.map(|token| SyntaxElement::Token(token)),
                Some(SyntaxElement::Token(self.star_token)),
                self.export_as
                    .map(|token| SyntaxElement::Node(token.into_syntax())),
                Some(SyntaxElement::Token(self.from_token)),
                Some(SyntaxElement::Node(self.source.into_syntax())),
                self.attribute
                    .map(|token| SyntaxElement::Node(token.into_syntax())),
                self.semicolon_token
                    .map(|token| SyntaxElement::Token(token)),
            ],
        ))
    }
}
pub fn js_export_named_clause(
    l_curly_token: SyntaxToken,
    specifiers: JsExportNamedSpecifierList,
    r_curly_token: SyntaxToken,
) -> JsExportNamedClauseBuilder {
    JsExportNamedClauseBuilder {
        l_curly_token,
        specifiers,
        r_curly_token,
        type_token: None,
        semicolon_token: None,
    }
}
pub struct JsExportNamedClauseBuilder {
    l_curly_token: SyntaxToken,
    specifiers: JsExportNamedSpecifierList,
    r_curly_token: SyntaxToken,
    type_token: Option<SyntaxToken>,
    semicolon_token: Option<SyntaxToken>,
}
impl JsExportNamedClauseBuilder {
    pub fn with_type_token(mut self, type_token: SyntaxToken) -> Self {
        self.type_token = Some(type_token);
        self
    }
    pub fn with_semicolon_token(mut self, semicolon_token: SyntaxToken) -> Self {
        self.semicolon_token = Some(semicolon_token);
        self
    }
    pub fn build(self) -> JsExportNamedClause {
        JsExportNamedClause::unwrap_cast(SyntaxNode::new_detached(
            JsSyntaxKind::JS_EXPORT_NAMED_CLAUSE,
            [
                self.type_token.map(|token| SyntaxElement::Token(token)),
                Some(SyntaxElement::Token(self.l_curly_token)),
                Some(SyntaxElement::Node(self.specifiers.into_syntax())),
                Some(SyntaxElement::Token(self.r_curly_token)),
                self.semicolon_token
                    .map(|token| SyntaxElement::Token(token)),
            ],
        ))
    }
}
pub fn js_export_named_from_clause(
    l_curly_token: SyntaxToken,
    specifiers: JsExportNamedFromSpecifierList,
    r_curly_token: SyntaxToken,
    from_token: SyntaxToken,
    source: AnyJsModuleSource,
) -> JsExportNamedFromClauseBuilder {
    JsExportNamedFromClauseBuilder {
        l_curly_token,
        specifiers,
        r_curly_token,
        from_token,
        source,
        type_token: None,
        attribute: None,
        semicolon_token: None,
    }
}
pub struct JsExportNamedFromClauseBuilder {
    l_curly_token: SyntaxToken,
    specifiers: JsExportNamedFromSpecifierList,
    r_curly_token: SyntaxToken,
    from_token: SyntaxToken,
    source: AnyJsModuleSource,
    type_token: Option<SyntaxToken>,
    attribute: Option<JsImportAttribute>,
    semicolon_token: Option<SyntaxToken>,
}
impl JsExportNamedFromClauseBuilder {
    pub fn with_type_token(mut self, type_token: SyntaxToken) -> Self {
        self.type_token = Some(type_token);
        self
    }
    pub fn with_attribute(mut self, attribute: JsImportAttribute) -> Self {
        self.attribute = Some(attribute);
        self
    }
    pub fn with_semicolon_token(mut self, semicolon_token: SyntaxToken) -> Self {
        self.semicolon_token = Some(semicolon_token);
        self
    }
    pub fn build(self) -> JsExportNamedFromClause {
        JsExportNamedFromClause::unwrap_cast(SyntaxNode::new_detached(
            JsSyntaxKind::JS_EXPORT_NAMED_FROM_CLAUSE,
            [
                self.type_token.map(|token| SyntaxElement::Token(token)),
                Some(SyntaxElement::Token(self.l_curly_token)),
                Some(SyntaxElement::Node(self.specifiers.into_syntax())),
                Some(SyntaxElement::Token(self.r_curly_token)),
                Some(SyntaxElement::Token(self.from_token)),
                Some(SyntaxElement::Node(self.source.into_syntax())),
                self.attribute
                    .map(|token| SyntaxElement::Node(token.into_syntax())),
                self.semicolon_token
                    .map(|token| SyntaxElement::Token(token)),
            ],
        ))
    }
}
pub fn js_export_named_from_specifier(
    source_name: JsLiteralExportName,
) -> JsExportNamedFromSpecifierBuilder {
    JsExportNamedFromSpecifierBuilder {
        source_name,
        type_token: None,
        export_as: None,
    }
}
pub struct JsExportNamedFromSpecifierBuilder {
    source_name: JsLiteralExportName,
    type_token: Option<SyntaxToken>,
    export_as: Option<JsExportAsClause>,
}
impl JsExportNamedFromSpecifierBuilder {
    pub fn with_type_token(mut self, type_token: SyntaxToken) -> Self {
        self.type_token = Some(type_token);
        self
    }
    pub fn with_export_as(mut self, export_as: JsExportAsClause) -> Self {
        self.export_as = Some(export_as);
        self
    }
    pub fn build(self) -> JsExportNamedFromSpecifier {
        JsExportNamedFromSpecifier::unwrap_cast(SyntaxNode::new_detached(
            JsSyntaxKind::JS_EXPORT_NAMED_FROM_SPECIFIER,
            [
                self.type_token.map(|token| SyntaxElement::Token(token)),
                Some(SyntaxElement::Node(self.source_name.into_syntax())),
                self.export_as
                    .map(|token| SyntaxElement::Node(token.into_syntax())),
            ],
        ))
    }
}
pub fn js_export_named_shorthand_specifier(
    name: JsReferenceIdentifier,
) -> JsExportNamedShorthandSpecifierBuilder {
    JsExportNamedShorthandSpecifierBuilder {
        name,
        type_token: None,
    }
}
pub struct JsExportNamedShorthandSpecifierBuilder {
    name: JsReferenceIdentifier,
    type_token: Option<SyntaxToken>,
}
impl JsExportNamedShorthandSpecifierBuilder {
    pub fn with_type_token(mut self, type_token: SyntaxToken) -> Self {
        self.type_token = Some(type_token);
        self
    }
    pub fn build(self) -> JsExportNamedShorthandSpecifier {
        JsExportNamedShorthandSpecifier::unwrap_cast(SyntaxNode::new_detached(
            JsSyntaxKind::JS_EXPORT_NAMED_SHORTHAND_SPECIFIER,
            [
                self.type_token.map(|token| SyntaxElement::Token(token)),
                Some(SyntaxElement::Node(self.name.into_syntax())),
            ],
        ))
    }
}
pub fn js_export_named_specifier(
    local_name: JsReferenceIdentifier,
    as_token: SyntaxToken,
    exported_name: JsLiteralExportName,
) -> JsExportNamedSpecifierBuilder {
    JsExportNamedSpecifierBuilder {
        local_name,
        as_token,
        exported_name,
        type_token: None,
    }
}
pub struct JsExportNamedSpecifierBuilder {
    local_name: JsReferenceIdentifier,
    as_token: SyntaxToken,
    exported_name: JsLiteralExportName,
    type_token: Option<SyntaxToken>,
}
impl JsExportNamedSpecifierBuilder {
    pub fn with_type_token(mut self, type_token: SyntaxToken) -> Self {
        self.type_token = Some(type_token);
        self
    }
    pub fn build(self) -> JsExportNamedSpecifier {
        JsExportNamedSpecifier::unwrap_cast(SyntaxNode::new_detached(
            JsSyntaxKind::JS_EXPORT_NAMED_SPECIFIER,
            [
                self.type_token.map(|token| SyntaxElement::Token(token)),
                Some(SyntaxElement::Node(self.local_name.into_syntax())),
                Some(SyntaxElement::Token(self.as_token)),
                Some(SyntaxElement::Node(self.exported_name.into_syntax())),
            ],
        ))
    }
}
pub fn js_expression_snipped(
    expression: AnyJsExpression,
    eof_token: SyntaxToken,
) -> JsExpressionSnipped {
    JsExpressionSnipped::unwrap_cast(SyntaxNode::new_detached(
        JsSyntaxKind::JS_EXPRESSION_SNIPPED,
        [
            Some(SyntaxElement::Node(expression.into_syntax())),
            Some(SyntaxElement::Token(eof_token)),
        ],
    ))
}
pub fn js_expression_statement(expression: AnyJsExpression) -> JsExpressionStatementBuilder {
    JsExpressionStatementBuilder {
        expression,
        semicolon_token: None,
    }
}
pub struct JsExpressionStatementBuilder {
    expression: AnyJsExpression,
    semicolon_token: Option<SyntaxToken>,
}
impl JsExpressionStatementBuilder {
    pub fn with_semicolon_token(mut self, semicolon_token: SyntaxToken) -> Self {
        self.semicolon_token = Some(semicolon_token);
        self
    }
    pub fn build(self) -> JsExpressionStatement {
        JsExpressionStatement::unwrap_cast(SyntaxNode::new_detached(
            JsSyntaxKind::JS_EXPRESSION_STATEMENT,
            [
                Some(SyntaxElement::Node(self.expression.into_syntax())),
                self.semicolon_token
                    .map(|token| SyntaxElement::Token(token)),
            ],
        ))
    }
}
pub fn js_extends_clause(
    extends_token: SyntaxToken,
    super_class: AnyJsExpression,
) -> JsExtendsClauseBuilder {
    JsExtendsClauseBuilder {
        extends_token,
        super_class,
        type_arguments: None,
    }
}
pub struct JsExtendsClauseBuilder {
    extends_token: SyntaxToken,
    super_class: AnyJsExpression,
    type_arguments: Option<TsTypeArguments>,
}
impl JsExtendsClauseBuilder {
    pub fn with_type_arguments(mut self, type_arguments: TsTypeArguments) -> Self {
        self.type_arguments = Some(type_arguments);
        self
    }
    pub fn build(self) -> JsExtendsClause {
        JsExtendsClause::unwrap_cast(SyntaxNode::new_detached(
            JsSyntaxKind::JS_EXTENDS_CLAUSE,
            [
                Some(SyntaxElement::Token(self.extends_token)),
                Some(SyntaxElement::Node(self.super_class.into_syntax())),
                self.type_arguments
                    .map(|token| SyntaxElement::Node(token.into_syntax())),
            ],
        ))
    }
}
pub fn js_finally_clause(finally_token: SyntaxToken, body: JsBlockStatement) -> JsFinallyClause {
    JsFinallyClause::unwrap_cast(SyntaxNode::new_detached(
        JsSyntaxKind::JS_FINALLY_CLAUSE,
        [
            Some(SyntaxElement::Token(finally_token)),
            Some(SyntaxElement::Node(body.into_syntax())),
        ],
    ))
}
pub fn js_for_in_statement(
    for_token: SyntaxToken,
    l_paren_token: SyntaxToken,
    initializer: AnyJsForInOrOfInitializer,
    in_token: SyntaxToken,
    expression: AnyJsExpression,
    r_paren_token: SyntaxToken,
    body: AnyJsStatement,
) -> JsForInStatement {
    JsForInStatement::unwrap_cast(SyntaxNode::new_detached(
        JsSyntaxKind::JS_FOR_IN_STATEMENT,
        [
            Some(SyntaxElement::Token(for_token)),
            Some(SyntaxElement::Token(l_paren_token)),
            Some(SyntaxElement::Node(initializer.into_syntax())),
            Some(SyntaxElement::Token(in_token)),
            Some(SyntaxElement::Node(expression.into_syntax())),
            Some(SyntaxElement::Token(r_paren_token)),
            Some(SyntaxElement::Node(body.into_syntax())),
        ],
    ))
}
pub fn js_for_of_statement(
    for_token: SyntaxToken,
    l_paren_token: SyntaxToken,
    initializer: AnyJsForInOrOfInitializer,
    of_token: SyntaxToken,
    expression: AnyJsExpression,
    r_paren_token: SyntaxToken,
    body: AnyJsStatement,
) -> JsForOfStatementBuilder {
    JsForOfStatementBuilder {
        for_token,
        l_paren_token,
        initializer,
        of_token,
        expression,
        r_paren_token,
        body,
        await_token: None,
    }
}
pub struct JsForOfStatementBuilder {
    for_token: SyntaxToken,
    l_paren_token: SyntaxToken,
    initializer: AnyJsForInOrOfInitializer,
    of_token: SyntaxToken,
    expression: AnyJsExpression,
    r_paren_token: SyntaxToken,
    body: AnyJsStatement,
    await_token: Option<SyntaxToken>,
}
impl JsForOfStatementBuilder {
    pub fn with_await_token(mut self, await_token: SyntaxToken) -> Self {
        self.await_token = Some(await_token);
        self
    }
    pub fn build(self) -> JsForOfStatement {
        JsForOfStatement::unwrap_cast(SyntaxNode::new_detached(
            JsSyntaxKind::JS_FOR_OF_STATEMENT,
            [
                Some(SyntaxElement::Token(self.for_token)),
                self.await_token.map(|token| SyntaxElement::Token(token)),
                Some(SyntaxElement::Token(self.l_paren_token)),
                Some(SyntaxElement::Node(self.initializer.into_syntax())),
                Some(SyntaxElement::Token(self.of_token)),
                Some(SyntaxElement::Node(self.expression.into_syntax())),
                Some(SyntaxElement::Token(self.r_paren_token)),
                Some(SyntaxElement::Node(self.body.into_syntax())),
            ],
        ))
    }
}
pub fn js_for_statement(
    for_token: SyntaxToken,
    l_paren_token: SyntaxToken,
    first_semi_token: SyntaxToken,
    second_semi_token: SyntaxToken,
    r_paren_token: SyntaxToken,
    body: AnyJsStatement,
) -> JsForStatementBuilder {
    JsForStatementBuilder {
        for_token,
        l_paren_token,
        first_semi_token,
        second_semi_token,
        r_paren_token,
        body,
        initializer: None,
        test: None,
        update: None,
    }
}
pub struct JsForStatementBuilder {
    for_token: SyntaxToken,
    l_paren_token: SyntaxToken,
    first_semi_token: SyntaxToken,
    second_semi_token: SyntaxToken,
    r_paren_token: SyntaxToken,
    body: AnyJsStatement,
    initializer: Option<AnyJsForInitializer>,
    test: Option<AnyJsExpression>,
    update: Option<AnyJsExpression>,
}
impl JsForStatementBuilder {
    pub fn with_initializer(mut self, initializer: AnyJsForInitializer) -> Self {
        self.initializer = Some(initializer);
        self
    }
    pub fn with_test(mut self, test: AnyJsExpression) -> Self {
        self.test = Some(test);
        self
    }
    pub fn with_update(mut self, update: AnyJsExpression) -> Self {
        self.update = Some(update);
        self
    }
    pub fn build(self) -> JsForStatement {
        JsForStatement::unwrap_cast(SyntaxNode::new_detached(
            JsSyntaxKind::JS_FOR_STATEMENT,
            [
                Some(SyntaxElement::Token(self.for_token)),
                Some(SyntaxElement::Token(self.l_paren_token)),
                self.initializer
                    .map(|token| SyntaxElement::Node(token.into_syntax())),
                Some(SyntaxElement::Token(self.first_semi_token)),
                self.test
                    .map(|token| SyntaxElement::Node(token.into_syntax())),
                Some(SyntaxElement::Token(self.second_semi_token)),
                self.update
                    .map(|token| SyntaxElement::Node(token.into_syntax())),
                Some(SyntaxElement::Token(self.r_paren_token)),
                Some(SyntaxElement::Node(self.body.into_syntax())),
            ],
        ))
    }
}
pub fn js_for_variable_declaration(
    kind_token_token: SyntaxToken,
    declarator: JsVariableDeclarator,
) -> JsForVariableDeclarationBuilder {
    JsForVariableDeclarationBuilder {
        kind_token_token,
        declarator,
        await_token: None,
    }
}
pub struct JsForVariableDeclarationBuilder {
    kind_token_token: SyntaxToken,
    declarator: JsVariableDeclarator,
    await_token: Option<SyntaxToken>,
}
impl JsForVariableDeclarationBuilder {
    pub fn with_await_token(mut self, await_token: SyntaxToken) -> Self {
        self.await_token = Some(await_token);
        self
    }
    pub fn build(self) -> JsForVariableDeclaration {
        JsForVariableDeclaration::unwrap_cast(SyntaxNode::new_detached(
            JsSyntaxKind::JS_FOR_VARIABLE_DECLARATION,
            [
                self.await_token.map(|token| SyntaxElement::Token(token)),
                Some(SyntaxElement::Token(self.kind_token_token)),
                Some(SyntaxElement::Node(self.declarator.into_syntax())),
            ],
        ))
    }
}
pub fn js_formal_parameter(
    decorators: JsDecoratorList,
    binding: AnyJsBindingPattern,
) -> JsFormalParameterBuilder {
    JsFormalParameterBuilder {
        decorators,
        binding,
        question_mark_token: None,
        type_annotation: None,
        initializer: None,
    }
}
pub struct JsFormalParameterBuilder {
    decorators: JsDecoratorList,
    binding: AnyJsBindingPattern,
    question_mark_token: Option<SyntaxToken>,
    type_annotation: Option<TsTypeAnnotation>,
    initializer: Option<JsInitializerClause>,
}
impl JsFormalParameterBuilder {
    pub fn with_question_mark_token(mut self, question_mark_token: SyntaxToken) -> Self {
        self.question_mark_token = Some(question_mark_token);
        self
    }
    pub fn with_type_annotation(mut self, type_annotation: TsTypeAnnotation) -> Self {
        self.type_annotation = Some(type_annotation);
        self
    }
    pub fn with_initializer(mut self, initializer: JsInitializerClause) -> Self {
        self.initializer = Some(initializer);
        self
    }
    pub fn build(self) -> JsFormalParameter {
        JsFormalParameter::unwrap_cast(SyntaxNode::new_detached(
            JsSyntaxKind::JS_FORMAL_PARAMETER,
            [
                Some(SyntaxElement::Node(self.decorators.into_syntax())),
                Some(SyntaxElement::Node(self.binding.into_syntax())),
                self.question_mark_token
                    .map(|token| SyntaxElement::Token(token)),
                self.type_annotation
                    .map(|token| SyntaxElement::Node(token.into_syntax())),
                self.initializer
                    .map(|token| SyntaxElement::Node(token.into_syntax())),
            ],
        ))
    }
}
pub fn js_function_body(
    l_curly_token: SyntaxToken,
    directives: JsDirectiveList,
    statements: JsStatementList,
    r_curly_token: SyntaxToken,
) -> JsFunctionBody {
    JsFunctionBody::unwrap_cast(SyntaxNode::new_detached(
        JsSyntaxKind::JS_FUNCTION_BODY,
        [
            Some(SyntaxElement::Token(l_curly_token)),
            Some(SyntaxElement::Node(directives.into_syntax())),
            Some(SyntaxElement::Node(statements.into_syntax())),
            Some(SyntaxElement::Token(r_curly_token)),
        ],
    ))
}
pub fn js_function_declaration(
    function_token: SyntaxToken,
    id: AnyJsBinding,
    parameters: JsParameters,
    body: JsFunctionBody,
) -> JsFunctionDeclarationBuilder {
    JsFunctionDeclarationBuilder {
        function_token,
        id,
        parameters,
        body,
        async_token: None,
        star_token: None,
        type_parameters: None,
        return_type_annotation: None,
    }
}
pub struct JsFunctionDeclarationBuilder {
    function_token: SyntaxToken,
    id: AnyJsBinding,
    parameters: JsParameters,
    body: JsFunctionBody,
    async_token: Option<SyntaxToken>,
    star_token: Option<SyntaxToken>,
    type_parameters: Option<TsTypeParameters>,
    return_type_annotation: Option<TsReturnTypeAnnotation>,
}
impl JsFunctionDeclarationBuilder {
    pub fn with_async_token(mut self, async_token: SyntaxToken) -> Self {
        self.async_token = Some(async_token);
        self
    }
    pub fn with_star_token(mut self, star_token: SyntaxToken) -> Self {
        self.star_token = Some(star_token);
        self
    }
    pub fn with_type_parameters(mut self, type_parameters: TsTypeParameters) -> Self {
        self.type_parameters = Some(type_parameters);
        self
    }
    pub fn with_return_type_annotation(
        mut self,
        return_type_annotation: TsReturnTypeAnnotation,
    ) -> Self {
        self.return_type_annotation = Some(return_type_annotation);
        self
    }
    pub fn build(self) -> JsFunctionDeclaration {
        JsFunctionDeclaration::unwrap_cast(SyntaxNode::new_detached(
            JsSyntaxKind::JS_FUNCTION_DECLARATION,
            [
                self.async_token.map(|token| SyntaxElement::Token(token)),
                Some(SyntaxElement::Token(self.function_token)),
                self.star_token.map(|token| SyntaxElement::Token(token)),
                Some(SyntaxElement::Node(self.id.into_syntax())),
                self.type_parameters
                    .map(|token| SyntaxElement::Node(token.into_syntax())),
                Some(SyntaxElement::Node(self.parameters.into_syntax())),
                self.return_type_annotation
                    .map(|token| SyntaxElement::Node(token.into_syntax())),
                Some(SyntaxElement::Node(self.body.into_syntax())),
            ],
        ))
    }
}
pub fn js_function_export_default_declaration(
    function_token: SyntaxToken,
    parameters: JsParameters,
    body: JsFunctionBody,
) -> JsFunctionExportDefaultDeclarationBuilder {
    JsFunctionExportDefaultDeclarationBuilder {
        function_token,
        parameters,
        body,
        async_token: None,
        star_token: None,
        id: None,
        type_parameters: None,
        return_type_annotation: None,
    }
}
pub struct JsFunctionExportDefaultDeclarationBuilder {
    function_token: SyntaxToken,
    parameters: JsParameters,
    body: JsFunctionBody,
    async_token: Option<SyntaxToken>,
    star_token: Option<SyntaxToken>,
    id: Option<AnyJsBinding>,
    type_parameters: Option<TsTypeParameters>,
    return_type_annotation: Option<TsReturnTypeAnnotation>,
}
impl JsFunctionExportDefaultDeclarationBuilder {
    pub fn with_async_token(mut self, async_token: SyntaxToken) -> Self {
        self.async_token = Some(async_token);
        self
    }
    pub fn with_star_token(mut self, star_token: SyntaxToken) -> Self {
        self.star_token = Some(star_token);
        self
    }
    pub fn with_id(mut self, id: AnyJsBinding) -> Self {
        self.id = Some(id);
        self
    }
    pub fn with_type_parameters(mut self, type_parameters: TsTypeParameters) -> Self {
        self.type_parameters = Some(type_parameters);
        self
    }
    pub fn with_return_type_annotation(
        mut self,
        return_type_annotation: TsReturnTypeAnnotation,
    ) -> Self {
        self.return_type_annotation = Some(return_type_annotation);
        self
    }
    pub fn build(self) -> JsFunctionExportDefaultDeclaration {
        JsFunctionExportDefaultDeclaration::unwrap_cast(SyntaxNode::new_detached(
            JsSyntaxKind::JS_FUNCTION_EXPORT_DEFAULT_DECLARATION,
            [
                self.async_token.map(|token| SyntaxElement::Token(token)),
                Some(SyntaxElement::Token(self.function_token)),
                self.star_token.map(|token| SyntaxElement::Token(token)),
                self.id
                    .map(|token| SyntaxElement::Node(token.into_syntax())),
                self.type_parameters
                    .map(|token| SyntaxElement::Node(token.into_syntax())),
                Some(SyntaxElement::Node(self.parameters.into_syntax())),
                self.return_type_annotation
                    .map(|token| SyntaxElement::Node(token.into_syntax())),
                Some(SyntaxElement::Node(self.body.into_syntax())),
            ],
        ))
    }
}
pub fn js_function_expression(
    function_token: SyntaxToken,
    parameters: JsParameters,
    body: JsFunctionBody,
) -> JsFunctionExpressionBuilder {
    JsFunctionExpressionBuilder {
        function_token,
        parameters,
        body,
        async_token: None,
        star_token: None,
        id: None,
        type_parameters: None,
        return_type_annotation: None,
    }
}
pub struct JsFunctionExpressionBuilder {
    function_token: SyntaxToken,
    parameters: JsParameters,
    body: JsFunctionBody,
    async_token: Option<SyntaxToken>,
    star_token: Option<SyntaxToken>,
    id: Option<AnyJsBinding>,
    type_parameters: Option<TsTypeParameters>,
    return_type_annotation: Option<TsReturnTypeAnnotation>,
}
impl JsFunctionExpressionBuilder {
    pub fn with_async_token(mut self, async_token: SyntaxToken) -> Self {
        self.async_token = Some(async_token);
        self
    }
    pub fn with_star_token(mut self, star_token: SyntaxToken) -> Self {
        self.star_token = Some(star_token);
        self
    }
    pub fn with_id(mut self, id: AnyJsBinding) -> Self {
        self.id = Some(id);
        self
    }
    pub fn with_type_parameters(mut self, type_parameters: TsTypeParameters) -> Self {
        self.type_parameters = Some(type_parameters);
        self
    }
    pub fn with_return_type_annotation(
        mut self,
        return_type_annotation: TsReturnTypeAnnotation,
    ) -> Self {
        self.return_type_annotation = Some(return_type_annotation);
        self
    }
    pub fn build(self) -> JsFunctionExpression {
        JsFunctionExpression::unwrap_cast(SyntaxNode::new_detached(
            JsSyntaxKind::JS_FUNCTION_EXPRESSION,
            [
                self.async_token.map(|token| SyntaxElement::Token(token)),
                Some(SyntaxElement::Token(self.function_token)),
                self.star_token.map(|token| SyntaxElement::Token(token)),
                self.id
                    .map(|token| SyntaxElement::Node(token.into_syntax())),
                self.type_parameters
                    .map(|token| SyntaxElement::Node(token.into_syntax())),
                Some(SyntaxElement::Node(self.parameters.into_syntax())),
                self.return_type_annotation
                    .map(|token| SyntaxElement::Node(token.into_syntax())),
                Some(SyntaxElement::Node(self.body.into_syntax())),
            ],
        ))
    }
}
pub fn js_getter_class_member(
    modifiers: JsMethodModifierList,
    get_token: SyntaxToken,
    name: AnyJsClassMemberName,
    l_paren_token: SyntaxToken,
    r_paren_token: SyntaxToken,
    body: JsFunctionBody,
) -> JsGetterClassMemberBuilder {
    JsGetterClassMemberBuilder {
        modifiers,
        get_token,
        name,
        l_paren_token,
        r_paren_token,
        body,
        return_type: None,
    }
}
pub struct JsGetterClassMemberBuilder {
    modifiers: JsMethodModifierList,
    get_token: SyntaxToken,
    name: AnyJsClassMemberName,
    l_paren_token: SyntaxToken,
    r_paren_token: SyntaxToken,
    body: JsFunctionBody,
    return_type: Option<TsTypeAnnotation>,
}
impl JsGetterClassMemberBuilder {
    pub fn with_return_type(mut self, return_type: TsTypeAnnotation) -> Self {
        self.return_type = Some(return_type);
        self
    }
    pub fn build(self) -> JsGetterClassMember {
        JsGetterClassMember::unwrap_cast(SyntaxNode::new_detached(
            JsSyntaxKind::JS_GETTER_CLASS_MEMBER,
            [
                Some(SyntaxElement::Node(self.modifiers.into_syntax())),
                Some(SyntaxElement::Token(self.get_token)),
                Some(SyntaxElement::Node(self.name.into_syntax())),
                Some(SyntaxElement::Token(self.l_paren_token)),
                Some(SyntaxElement::Token(self.r_paren_token)),
                self.return_type
                    .map(|token| SyntaxElement::Node(token.into_syntax())),
                Some(SyntaxElement::Node(self.body.into_syntax())),
            ],
        ))
    }
}
pub fn js_getter_object_member(
    get_token: SyntaxToken,
    name: AnyJsObjectMemberName,
    l_paren_token: SyntaxToken,
    r_paren_token: SyntaxToken,
    body: JsFunctionBody,
) -> JsGetterObjectMemberBuilder {
    JsGetterObjectMemberBuilder {
        get_token,
        name,
        l_paren_token,
        r_paren_token,
        body,
        return_type: None,
    }
}
pub struct JsGetterObjectMemberBuilder {
    get_token: SyntaxToken,
    name: AnyJsObjectMemberName,
    l_paren_token: SyntaxToken,
    r_paren_token: SyntaxToken,
    body: JsFunctionBody,
    return_type: Option<TsTypeAnnotation>,
}
impl JsGetterObjectMemberBuilder {
    pub fn with_return_type(mut self, return_type: TsTypeAnnotation) -> Self {
        self.return_type = Some(return_type);
        self
    }
    pub fn build(self) -> JsGetterObjectMember {
        JsGetterObjectMember::unwrap_cast(SyntaxNode::new_detached(
            JsSyntaxKind::JS_GETTER_OBJECT_MEMBER,
            [
                Some(SyntaxElement::Token(self.get_token)),
                Some(SyntaxElement::Node(self.name.into_syntax())),
                Some(SyntaxElement::Token(self.l_paren_token)),
                Some(SyntaxElement::Token(self.r_paren_token)),
                self.return_type
                    .map(|token| SyntaxElement::Node(token.into_syntax())),
                Some(SyntaxElement::Node(self.body.into_syntax())),
            ],
        ))
    }
}
pub fn js_identifier_assignment(name_token: SyntaxToken) -> JsIdentifierAssignment {
    JsIdentifierAssignment::unwrap_cast(SyntaxNode::new_detached(
        JsSyntaxKind::JS_IDENTIFIER_ASSIGNMENT,
        [Some(SyntaxElement::Token(name_token))],
    ))
}
pub fn js_identifier_binding(name_token: SyntaxToken) -> JsIdentifierBinding {
    JsIdentifierBinding::unwrap_cast(SyntaxNode::new_detached(
        JsSyntaxKind::JS_IDENTIFIER_BINDING,
        [Some(SyntaxElement::Token(name_token))],
    ))
}
pub fn js_identifier_expression(name: JsReferenceIdentifier) -> JsIdentifierExpression {
    JsIdentifierExpression::unwrap_cast(SyntaxNode::new_detached(
        JsSyntaxKind::JS_IDENTIFIER_EXPRESSION,
        [Some(SyntaxElement::Node(name.into_syntax()))],
    ))
}
pub fn js_if_statement(
    if_token: SyntaxToken,
    l_paren_token: SyntaxToken,
    test: AnyJsExpression,
    r_paren_token: SyntaxToken,
    consequent: AnyJsStatement,
) -> JsIfStatementBuilder {
    JsIfStatementBuilder {
        if_token,
        l_paren_token,
        test,
        r_paren_token,
        consequent,
        else_clause: None,
    }
}
pub struct JsIfStatementBuilder {
    if_token: SyntaxToken,
    l_paren_token: SyntaxToken,
    test: AnyJsExpression,
    r_paren_token: SyntaxToken,
    consequent: AnyJsStatement,
    else_clause: Option<JsElseClause>,
}
impl JsIfStatementBuilder {
    pub fn with_else_clause(mut self, else_clause: JsElseClause) -> Self {
        self.else_clause = Some(else_clause);
        self
    }
    pub fn build(self) -> JsIfStatement {
        JsIfStatement::unwrap_cast(SyntaxNode::new_detached(
            JsSyntaxKind::JS_IF_STATEMENT,
            [
                Some(SyntaxElement::Token(self.if_token)),
                Some(SyntaxElement::Token(self.l_paren_token)),
                Some(SyntaxElement::Node(self.test.into_syntax())),
                Some(SyntaxElement::Token(self.r_paren_token)),
                Some(SyntaxElement::Node(self.consequent.into_syntax())),
                self.else_clause
                    .map(|token| SyntaxElement::Node(token.into_syntax())),
            ],
        ))
    }
}
pub fn js_import(import_token: SyntaxToken, import_clause: AnyJsImportClause) -> JsImportBuilder {
    JsImportBuilder {
        import_token,
        import_clause,
        semicolon_token: None,
    }
}
pub struct JsImportBuilder {
    import_token: SyntaxToken,
    import_clause: AnyJsImportClause,
    semicolon_token: Option<SyntaxToken>,
}
impl JsImportBuilder {
    pub fn with_semicolon_token(mut self, semicolon_token: SyntaxToken) -> Self {
        self.semicolon_token = Some(semicolon_token);
        self
    }
    pub fn build(self) -> JsImport {
        JsImport::unwrap_cast(SyntaxNode::new_detached(
            JsSyntaxKind::JS_IMPORT,
            [
                Some(SyntaxElement::Token(self.import_token)),
                Some(SyntaxElement::Node(self.import_clause.into_syntax())),
                self.semicolon_token
                    .map(|token| SyntaxElement::Token(token)),
            ],
        ))
    }
}
<<<<<<< HEAD
pub fn js_import_attribute(
=======
pub fn js_import_assertion(
>>>>>>> b9d6bd17
    with_token: SyntaxToken,
    l_curly_token: SyntaxToken,
    attributes: JsImportAttributeEntryList,
    r_curly_token: SyntaxToken,
) -> JsImportAttribute {
    JsImportAttribute::unwrap_cast(SyntaxNode::new_detached(
        JsSyntaxKind::JS_IMPORT_ATTRIBUTE,
        [
            Some(SyntaxElement::Token(with_token)),
            Some(SyntaxElement::Token(l_curly_token)),
            Some(SyntaxElement::Node(attributes.into_syntax())),
            Some(SyntaxElement::Token(r_curly_token)),
        ],
    ))
}
pub fn js_import_attribute_entry(
    key_token: SyntaxToken,
    colon_token: SyntaxToken,
    value_token: SyntaxToken,
) -> JsImportAttributeEntry {
    JsImportAttributeEntry::unwrap_cast(SyntaxNode::new_detached(
        JsSyntaxKind::JS_IMPORT_ATTRIBUTE_ENTRY,
        [
            Some(SyntaxElement::Token(key_token)),
            Some(SyntaxElement::Token(colon_token)),
            Some(SyntaxElement::Token(value_token)),
        ],
    ))
}
pub fn js_import_bare_clause(source: AnyJsModuleSource) -> JsImportBareClauseBuilder {
    JsImportBareClauseBuilder {
        source,
        attribute: None,
    }
}
pub struct JsImportBareClauseBuilder {
    source: AnyJsModuleSource,
    attribute: Option<JsImportAttribute>,
}
impl JsImportBareClauseBuilder {
    pub fn with_attribute(mut self, attribute: JsImportAttribute) -> Self {
        self.attribute = Some(attribute);
        self
    }
    pub fn build(self) -> JsImportBareClause {
        JsImportBareClause::unwrap_cast(SyntaxNode::new_detached(
            JsSyntaxKind::JS_IMPORT_BARE_CLAUSE,
            [
                Some(SyntaxElement::Node(self.source.into_syntax())),
                self.attribute
                    .map(|token| SyntaxElement::Node(token.into_syntax())),
            ],
        ))
    }
}
pub fn js_import_call_expression(
    import_token: SyntaxToken,
    arguments: JsCallArguments,
) -> JsImportCallExpression {
    JsImportCallExpression::unwrap_cast(SyntaxNode::new_detached(
        JsSyntaxKind::JS_IMPORT_CALL_EXPRESSION,
        [
            Some(SyntaxElement::Token(import_token)),
            Some(SyntaxElement::Node(arguments.into_syntax())),
        ],
    ))
}
pub fn js_import_combined_clause(
    default_specifier: JsDefaultImportSpecifier,
    comma_token: SyntaxToken,
    specifier: AnyJsCombinedSpecifier,
    from_token: SyntaxToken,
    source: AnyJsModuleSource,
) -> JsImportCombinedClauseBuilder {
    JsImportCombinedClauseBuilder {
        default_specifier,
        comma_token,
        specifier,
        from_token,
        source,
        attribute: None,
    }
}
pub struct JsImportCombinedClauseBuilder {
    default_specifier: JsDefaultImportSpecifier,
    comma_token: SyntaxToken,
    specifier: AnyJsCombinedSpecifier,
    from_token: SyntaxToken,
    source: AnyJsModuleSource,
    attribute: Option<JsImportAttribute>,
}
impl JsImportCombinedClauseBuilder {
    pub fn with_attribute(mut self, attribute: JsImportAttribute) -> Self {
        self.attribute = Some(attribute);
        self
    }
    pub fn build(self) -> JsImportCombinedClause {
        JsImportCombinedClause::unwrap_cast(SyntaxNode::new_detached(
            JsSyntaxKind::JS_IMPORT_COMBINED_CLAUSE,
            [
                Some(SyntaxElement::Node(self.default_specifier.into_syntax())),
                Some(SyntaxElement::Token(self.comma_token)),
                Some(SyntaxElement::Node(self.specifier.into_syntax())),
                Some(SyntaxElement::Token(self.from_token)),
                Some(SyntaxElement::Node(self.source.into_syntax())),
                self.attribute
                    .map(|token| SyntaxElement::Node(token.into_syntax())),
            ],
        ))
    }
}
pub fn js_import_default_clause(
    default_specifier: JsDefaultImportSpecifier,
    from_token: SyntaxToken,
    source: AnyJsModuleSource,
) -> JsImportDefaultClauseBuilder {
    JsImportDefaultClauseBuilder {
        default_specifier,
        from_token,
        source,
        type_token: None,
        attribute: None,
    }
}
pub struct JsImportDefaultClauseBuilder {
    default_specifier: JsDefaultImportSpecifier,
    from_token: SyntaxToken,
    source: AnyJsModuleSource,
    type_token: Option<SyntaxToken>,
    attribute: Option<JsImportAttribute>,
}
impl JsImportDefaultClauseBuilder {
    pub fn with_type_token(mut self, type_token: SyntaxToken) -> Self {
        self.type_token = Some(type_token);
        self
    }
    pub fn with_attribute(mut self, attribute: JsImportAttribute) -> Self {
        self.attribute = Some(attribute);
        self
    }
    pub fn build(self) -> JsImportDefaultClause {
        JsImportDefaultClause::unwrap_cast(SyntaxNode::new_detached(
            JsSyntaxKind::JS_IMPORT_DEFAULT_CLAUSE,
            [
                self.type_token.map(|token| SyntaxElement::Token(token)),
                Some(SyntaxElement::Node(self.default_specifier.into_syntax())),
                Some(SyntaxElement::Token(self.from_token)),
                Some(SyntaxElement::Node(self.source.into_syntax())),
                self.attribute
                    .map(|token| SyntaxElement::Node(token.into_syntax())),
            ],
        ))
    }
}
pub fn js_import_meta_expression(
    import_token: SyntaxToken,
    dot_token: SyntaxToken,
    meta_token: SyntaxToken,
) -> JsImportMetaExpression {
    JsImportMetaExpression::unwrap_cast(SyntaxNode::new_detached(
        JsSyntaxKind::JS_IMPORT_META_EXPRESSION,
        [
            Some(SyntaxElement::Token(import_token)),
            Some(SyntaxElement::Token(dot_token)),
            Some(SyntaxElement::Token(meta_token)),
        ],
    ))
}
pub fn js_import_named_clause(
    named_specifiers: JsNamedImportSpecifiers,
    from_token: SyntaxToken,
    source: AnyJsModuleSource,
) -> JsImportNamedClauseBuilder {
    JsImportNamedClauseBuilder {
        named_specifiers,
        from_token,
        source,
        type_token: None,
        attribute: None,
    }
}
pub struct JsImportNamedClauseBuilder {
    named_specifiers: JsNamedImportSpecifiers,
    from_token: SyntaxToken,
    source: AnyJsModuleSource,
    type_token: Option<SyntaxToken>,
    attribute: Option<JsImportAttribute>,
}
impl JsImportNamedClauseBuilder {
    pub fn with_type_token(mut self, type_token: SyntaxToken) -> Self {
        self.type_token = Some(type_token);
        self
    }
    pub fn with_attribute(mut self, attribute: JsImportAttribute) -> Self {
        self.attribute = Some(attribute);
        self
    }
    pub fn build(self) -> JsImportNamedClause {
        JsImportNamedClause::unwrap_cast(SyntaxNode::new_detached(
            JsSyntaxKind::JS_IMPORT_NAMED_CLAUSE,
            [
                self.type_token.map(|token| SyntaxElement::Token(token)),
                Some(SyntaxElement::Node(self.named_specifiers.into_syntax())),
                Some(SyntaxElement::Token(self.from_token)),
                Some(SyntaxElement::Node(self.source.into_syntax())),
                self.attribute
                    .map(|token| SyntaxElement::Node(token.into_syntax())),
            ],
        ))
    }
}
pub fn js_import_namespace_clause(
    namespace_specifier: JsNamespaceImportSpecifier,
    from_token: SyntaxToken,
    source: AnyJsModuleSource,
) -> JsImportNamespaceClauseBuilder {
    JsImportNamespaceClauseBuilder {
        namespace_specifier,
        from_token,
        source,
        type_token: None,
        attribute: None,
    }
}
pub struct JsImportNamespaceClauseBuilder {
    namespace_specifier: JsNamespaceImportSpecifier,
    from_token: SyntaxToken,
    source: AnyJsModuleSource,
    type_token: Option<SyntaxToken>,
    attribute: Option<JsImportAttribute>,
}
impl JsImportNamespaceClauseBuilder {
    pub fn with_type_token(mut self, type_token: SyntaxToken) -> Self {
        self.type_token = Some(type_token);
        self
    }
    pub fn with_attribute(mut self, attribute: JsImportAttribute) -> Self {
        self.attribute = Some(attribute);
        self
    }
    pub fn build(self) -> JsImportNamespaceClause {
        JsImportNamespaceClause::unwrap_cast(SyntaxNode::new_detached(
            JsSyntaxKind::JS_IMPORT_NAMESPACE_CLAUSE,
            [
                self.type_token.map(|token| SyntaxElement::Token(token)),
                Some(SyntaxElement::Node(self.namespace_specifier.into_syntax())),
                Some(SyntaxElement::Token(self.from_token)),
                Some(SyntaxElement::Node(self.source.into_syntax())),
                self.attribute
                    .map(|token| SyntaxElement::Node(token.into_syntax())),
            ],
        ))
    }
}
pub fn js_in_expression(
    property: AnyJsInProperty,
    in_token: SyntaxToken,
    object: AnyJsExpression,
) -> JsInExpression {
    JsInExpression::unwrap_cast(SyntaxNode::new_detached(
        JsSyntaxKind::JS_IN_EXPRESSION,
        [
            Some(SyntaxElement::Node(property.into_syntax())),
            Some(SyntaxElement::Token(in_token)),
            Some(SyntaxElement::Node(object.into_syntax())),
        ],
    ))
}
pub fn js_initializer_clause(
    eq_token: SyntaxToken,
    expression: AnyJsExpression,
) -> JsInitializerClause {
    JsInitializerClause::unwrap_cast(SyntaxNode::new_detached(
        JsSyntaxKind::JS_INITIALIZER_CLAUSE,
        [
            Some(SyntaxElement::Token(eq_token)),
            Some(SyntaxElement::Node(expression.into_syntax())),
        ],
    ))
}
pub fn js_instanceof_expression(
    left: AnyJsExpression,
    instanceof_token: SyntaxToken,
    right: AnyJsExpression,
) -> JsInstanceofExpression {
    JsInstanceofExpression::unwrap_cast(SyntaxNode::new_detached(
        JsSyntaxKind::JS_INSTANCEOF_EXPRESSION,
        [
            Some(SyntaxElement::Node(left.into_syntax())),
            Some(SyntaxElement::Token(instanceof_token)),
            Some(SyntaxElement::Node(right.into_syntax())),
        ],
    ))
}
pub fn js_label(value_token: SyntaxToken) -> JsLabel {
    JsLabel::unwrap_cast(SyntaxNode::new_detached(
        JsSyntaxKind::JS_LABEL,
        [Some(SyntaxElement::Token(value_token))],
    ))
}
pub fn js_labeled_statement(
    label: JsLabel,
    colon_token: SyntaxToken,
    body: AnyJsStatement,
) -> JsLabeledStatement {
    JsLabeledStatement::unwrap_cast(SyntaxNode::new_detached(
        JsSyntaxKind::JS_LABELED_STATEMENT,
        [
            Some(SyntaxElement::Node(label.into_syntax())),
            Some(SyntaxElement::Token(colon_token)),
            Some(SyntaxElement::Node(body.into_syntax())),
        ],
    ))
}
pub fn js_literal_export_name(value_token: SyntaxToken) -> JsLiteralExportName {
    JsLiteralExportName::unwrap_cast(SyntaxNode::new_detached(
        JsSyntaxKind::JS_LITERAL_EXPORT_NAME,
        [Some(SyntaxElement::Token(value_token))],
    ))
}
pub fn js_literal_member_name(value_token: SyntaxToken) -> JsLiteralMemberName {
    JsLiteralMemberName::unwrap_cast(SyntaxNode::new_detached(
        JsSyntaxKind::JS_LITERAL_MEMBER_NAME,
        [Some(SyntaxElement::Token(value_token))],
    ))
}
pub fn js_logical_expression(
    left: AnyJsExpression,
    operator_token_token: SyntaxToken,
    right: AnyJsExpression,
) -> JsLogicalExpression {
    JsLogicalExpression::unwrap_cast(SyntaxNode::new_detached(
        JsSyntaxKind::JS_LOGICAL_EXPRESSION,
        [
            Some(SyntaxElement::Node(left.into_syntax())),
            Some(SyntaxElement::Token(operator_token_token)),
            Some(SyntaxElement::Node(right.into_syntax())),
        ],
    ))
}
pub fn js_metavariable(value_token: SyntaxToken) -> JsMetavariable {
    JsMetavariable::unwrap_cast(SyntaxNode::new_detached(
        JsSyntaxKind::JS_METAVARIABLE,
        [Some(SyntaxElement::Token(value_token))],
    ))
}
pub fn js_method_class_member(
    modifiers: JsMethodModifierList,
    name: AnyJsClassMemberName,
    parameters: JsParameters,
    body: JsFunctionBody,
) -> JsMethodClassMemberBuilder {
    JsMethodClassMemberBuilder {
        modifiers,
        name,
        parameters,
        body,
        async_token: None,
        star_token: None,
        question_mark_token: None,
        type_parameters: None,
        return_type_annotation: None,
    }
}
pub struct JsMethodClassMemberBuilder {
    modifiers: JsMethodModifierList,
    name: AnyJsClassMemberName,
    parameters: JsParameters,
    body: JsFunctionBody,
    async_token: Option<SyntaxToken>,
    star_token: Option<SyntaxToken>,
    question_mark_token: Option<SyntaxToken>,
    type_parameters: Option<TsTypeParameters>,
    return_type_annotation: Option<TsReturnTypeAnnotation>,
}
impl JsMethodClassMemberBuilder {
    pub fn with_async_token(mut self, async_token: SyntaxToken) -> Self {
        self.async_token = Some(async_token);
        self
    }
    pub fn with_star_token(mut self, star_token: SyntaxToken) -> Self {
        self.star_token = Some(star_token);
        self
    }
    pub fn with_question_mark_token(mut self, question_mark_token: SyntaxToken) -> Self {
        self.question_mark_token = Some(question_mark_token);
        self
    }
    pub fn with_type_parameters(mut self, type_parameters: TsTypeParameters) -> Self {
        self.type_parameters = Some(type_parameters);
        self
    }
    pub fn with_return_type_annotation(
        mut self,
        return_type_annotation: TsReturnTypeAnnotation,
    ) -> Self {
        self.return_type_annotation = Some(return_type_annotation);
        self
    }
    pub fn build(self) -> JsMethodClassMember {
        JsMethodClassMember::unwrap_cast(SyntaxNode::new_detached(
            JsSyntaxKind::JS_METHOD_CLASS_MEMBER,
            [
                Some(SyntaxElement::Node(self.modifiers.into_syntax())),
                self.async_token.map(|token| SyntaxElement::Token(token)),
                self.star_token.map(|token| SyntaxElement::Token(token)),
                Some(SyntaxElement::Node(self.name.into_syntax())),
                self.question_mark_token
                    .map(|token| SyntaxElement::Token(token)),
                self.type_parameters
                    .map(|token| SyntaxElement::Node(token.into_syntax())),
                Some(SyntaxElement::Node(self.parameters.into_syntax())),
                self.return_type_annotation
                    .map(|token| SyntaxElement::Node(token.into_syntax())),
                Some(SyntaxElement::Node(self.body.into_syntax())),
            ],
        ))
    }
}
pub fn js_method_object_member(
    name: AnyJsObjectMemberName,
    parameters: JsParameters,
    body: JsFunctionBody,
) -> JsMethodObjectMemberBuilder {
    JsMethodObjectMemberBuilder {
        name,
        parameters,
        body,
        async_token: None,
        star_token: None,
        type_parameters: None,
        return_type_annotation: None,
    }
}
pub struct JsMethodObjectMemberBuilder {
    name: AnyJsObjectMemberName,
    parameters: JsParameters,
    body: JsFunctionBody,
    async_token: Option<SyntaxToken>,
    star_token: Option<SyntaxToken>,
    type_parameters: Option<TsTypeParameters>,
    return_type_annotation: Option<TsReturnTypeAnnotation>,
}
impl JsMethodObjectMemberBuilder {
    pub fn with_async_token(mut self, async_token: SyntaxToken) -> Self {
        self.async_token = Some(async_token);
        self
    }
    pub fn with_star_token(mut self, star_token: SyntaxToken) -> Self {
        self.star_token = Some(star_token);
        self
    }
    pub fn with_type_parameters(mut self, type_parameters: TsTypeParameters) -> Self {
        self.type_parameters = Some(type_parameters);
        self
    }
    pub fn with_return_type_annotation(
        mut self,
        return_type_annotation: TsReturnTypeAnnotation,
    ) -> Self {
        self.return_type_annotation = Some(return_type_annotation);
        self
    }
    pub fn build(self) -> JsMethodObjectMember {
        JsMethodObjectMember::unwrap_cast(SyntaxNode::new_detached(
            JsSyntaxKind::JS_METHOD_OBJECT_MEMBER,
            [
                self.async_token.map(|token| SyntaxElement::Token(token)),
                self.star_token.map(|token| SyntaxElement::Token(token)),
                Some(SyntaxElement::Node(self.name.into_syntax())),
                self.type_parameters
                    .map(|token| SyntaxElement::Node(token.into_syntax())),
                Some(SyntaxElement::Node(self.parameters.into_syntax())),
                self.return_type_annotation
                    .map(|token| SyntaxElement::Node(token.into_syntax())),
                Some(SyntaxElement::Node(self.body.into_syntax())),
            ],
        ))
    }
}
pub fn js_module(
    directives: JsDirectiveList,
    items: JsModuleItemList,
    eof_token: SyntaxToken,
) -> JsModuleBuilder {
    JsModuleBuilder {
        directives,
        items,
        eof_token,
        bom_token: None,
        interpreter_token: None,
    }
}
pub struct JsModuleBuilder {
    directives: JsDirectiveList,
    items: JsModuleItemList,
    eof_token: SyntaxToken,
    bom_token: Option<SyntaxToken>,
    interpreter_token: Option<SyntaxToken>,
}
impl JsModuleBuilder {
    pub fn with_bom_token(mut self, bom_token: SyntaxToken) -> Self {
        self.bom_token = Some(bom_token);
        self
    }
    pub fn with_interpreter_token(mut self, interpreter_token: SyntaxToken) -> Self {
        self.interpreter_token = Some(interpreter_token);
        self
    }
    pub fn build(self) -> JsModule {
        JsModule::unwrap_cast(SyntaxNode::new_detached(
            JsSyntaxKind::JS_MODULE,
            [
                self.bom_token.map(|token| SyntaxElement::Token(token)),
                self.interpreter_token
                    .map(|token| SyntaxElement::Token(token)),
                Some(SyntaxElement::Node(self.directives.into_syntax())),
                Some(SyntaxElement::Node(self.items.into_syntax())),
                Some(SyntaxElement::Token(self.eof_token)),
            ],
        ))
    }
}
pub fn js_module_source(value_token: SyntaxToken) -> JsModuleSource {
    JsModuleSource::unwrap_cast(SyntaxNode::new_detached(
        JsSyntaxKind::JS_MODULE_SOURCE,
        [Some(SyntaxElement::Token(value_token))],
    ))
}
pub fn js_name(value_token: SyntaxToken) -> JsName {
    JsName::unwrap_cast(SyntaxNode::new_detached(
        JsSyntaxKind::JS_NAME,
        [Some(SyntaxElement::Token(value_token))],
    ))
}
pub fn js_named_import_specifier(
    name: JsLiteralExportName,
    as_token: SyntaxToken,
    local_name: AnyJsBinding,
) -> JsNamedImportSpecifierBuilder {
    JsNamedImportSpecifierBuilder {
        name,
        as_token,
        local_name,
        type_token: None,
    }
}
pub struct JsNamedImportSpecifierBuilder {
    name: JsLiteralExportName,
    as_token: SyntaxToken,
    local_name: AnyJsBinding,
    type_token: Option<SyntaxToken>,
}
impl JsNamedImportSpecifierBuilder {
    pub fn with_type_token(mut self, type_token: SyntaxToken) -> Self {
        self.type_token = Some(type_token);
        self
    }
    pub fn build(self) -> JsNamedImportSpecifier {
        JsNamedImportSpecifier::unwrap_cast(SyntaxNode::new_detached(
            JsSyntaxKind::JS_NAMED_IMPORT_SPECIFIER,
            [
                self.type_token.map(|token| SyntaxElement::Token(token)),
                Some(SyntaxElement::Node(self.name.into_syntax())),
                Some(SyntaxElement::Token(self.as_token)),
                Some(SyntaxElement::Node(self.local_name.into_syntax())),
            ],
        ))
    }
}
pub fn js_named_import_specifiers(
    l_curly_token: SyntaxToken,
    specifiers: JsNamedImportSpecifierList,
    r_curly_token: SyntaxToken,
) -> JsNamedImportSpecifiers {
    JsNamedImportSpecifiers::unwrap_cast(SyntaxNode::new_detached(
        JsSyntaxKind::JS_NAMED_IMPORT_SPECIFIERS,
        [
            Some(SyntaxElement::Token(l_curly_token)),
            Some(SyntaxElement::Node(specifiers.into_syntax())),
            Some(SyntaxElement::Token(r_curly_token)),
        ],
    ))
}
pub fn js_namespace_import_specifier(
    star_token: SyntaxToken,
    as_token: SyntaxToken,
    local_name: AnyJsBinding,
) -> JsNamespaceImportSpecifier {
    JsNamespaceImportSpecifier::unwrap_cast(SyntaxNode::new_detached(
        JsSyntaxKind::JS_NAMESPACE_IMPORT_SPECIFIER,
        [
            Some(SyntaxElement::Token(star_token)),
            Some(SyntaxElement::Token(as_token)),
            Some(SyntaxElement::Node(local_name.into_syntax())),
        ],
    ))
}
pub fn js_new_expression(
    new_token: SyntaxToken,
    callee: AnyJsExpression,
) -> JsNewExpressionBuilder {
    JsNewExpressionBuilder {
        new_token,
        callee,
        type_arguments: None,
        arguments: None,
    }
}
pub struct JsNewExpressionBuilder {
    new_token: SyntaxToken,
    callee: AnyJsExpression,
    type_arguments: Option<TsTypeArguments>,
    arguments: Option<JsCallArguments>,
}
impl JsNewExpressionBuilder {
    pub fn with_type_arguments(mut self, type_arguments: TsTypeArguments) -> Self {
        self.type_arguments = Some(type_arguments);
        self
    }
    pub fn with_arguments(mut self, arguments: JsCallArguments) -> Self {
        self.arguments = Some(arguments);
        self
    }
    pub fn build(self) -> JsNewExpression {
        JsNewExpression::unwrap_cast(SyntaxNode::new_detached(
            JsSyntaxKind::JS_NEW_EXPRESSION,
            [
                Some(SyntaxElement::Token(self.new_token)),
                Some(SyntaxElement::Node(self.callee.into_syntax())),
                self.type_arguments
                    .map(|token| SyntaxElement::Node(token.into_syntax())),
                self.arguments
                    .map(|token| SyntaxElement::Node(token.into_syntax())),
            ],
        ))
    }
}
pub fn js_new_target_expression(
    new_token: SyntaxToken,
    dot_token: SyntaxToken,
    target_token: SyntaxToken,
) -> JsNewTargetExpression {
    JsNewTargetExpression::unwrap_cast(SyntaxNode::new_detached(
        JsSyntaxKind::JS_NEW_TARGET_EXPRESSION,
        [
            Some(SyntaxElement::Token(new_token)),
            Some(SyntaxElement::Token(dot_token)),
            Some(SyntaxElement::Token(target_token)),
        ],
    ))
}
pub fn js_null_literal_expression(value_token: SyntaxToken) -> JsNullLiteralExpression {
    JsNullLiteralExpression::unwrap_cast(SyntaxNode::new_detached(
        JsSyntaxKind::JS_NULL_LITERAL_EXPRESSION,
        [Some(SyntaxElement::Token(value_token))],
    ))
}
pub fn js_number_literal_expression(value_token: SyntaxToken) -> JsNumberLiteralExpression {
    JsNumberLiteralExpression::unwrap_cast(SyntaxNode::new_detached(
        JsSyntaxKind::JS_NUMBER_LITERAL_EXPRESSION,
        [Some(SyntaxElement::Token(value_token))],
    ))
}
pub fn js_object_assignment_pattern(
    l_curly_token: SyntaxToken,
    properties: JsObjectAssignmentPatternPropertyList,
    r_curly_token: SyntaxToken,
) -> JsObjectAssignmentPattern {
    JsObjectAssignmentPattern::unwrap_cast(SyntaxNode::new_detached(
        JsSyntaxKind::JS_OBJECT_ASSIGNMENT_PATTERN,
        [
            Some(SyntaxElement::Token(l_curly_token)),
            Some(SyntaxElement::Node(properties.into_syntax())),
            Some(SyntaxElement::Token(r_curly_token)),
        ],
    ))
}
pub fn js_object_assignment_pattern_property(
    member: AnyJsObjectMemberName,
    colon_token: SyntaxToken,
    pattern: AnyJsAssignmentPattern,
) -> JsObjectAssignmentPatternPropertyBuilder {
    JsObjectAssignmentPatternPropertyBuilder {
        member,
        colon_token,
        pattern,
        init: None,
    }
}
pub struct JsObjectAssignmentPatternPropertyBuilder {
    member: AnyJsObjectMemberName,
    colon_token: SyntaxToken,
    pattern: AnyJsAssignmentPattern,
    init: Option<JsInitializerClause>,
}
impl JsObjectAssignmentPatternPropertyBuilder {
    pub fn with_init(mut self, init: JsInitializerClause) -> Self {
        self.init = Some(init);
        self
    }
    pub fn build(self) -> JsObjectAssignmentPatternProperty {
        JsObjectAssignmentPatternProperty::unwrap_cast(SyntaxNode::new_detached(
            JsSyntaxKind::JS_OBJECT_ASSIGNMENT_PATTERN_PROPERTY,
            [
                Some(SyntaxElement::Node(self.member.into_syntax())),
                Some(SyntaxElement::Token(self.colon_token)),
                Some(SyntaxElement::Node(self.pattern.into_syntax())),
                self.init
                    .map(|token| SyntaxElement::Node(token.into_syntax())),
            ],
        ))
    }
}
pub fn js_object_assignment_pattern_rest(
    dotdotdot_token: SyntaxToken,
    target: AnyJsAssignment,
) -> JsObjectAssignmentPatternRest {
    JsObjectAssignmentPatternRest::unwrap_cast(SyntaxNode::new_detached(
        JsSyntaxKind::JS_OBJECT_ASSIGNMENT_PATTERN_REST,
        [
            Some(SyntaxElement::Token(dotdotdot_token)),
            Some(SyntaxElement::Node(target.into_syntax())),
        ],
    ))
}
pub fn js_object_assignment_pattern_shorthand_property(
    identifier: JsIdentifierAssignment,
) -> JsObjectAssignmentPatternShorthandPropertyBuilder {
    JsObjectAssignmentPatternShorthandPropertyBuilder {
        identifier,
        init: None,
    }
}
pub struct JsObjectAssignmentPatternShorthandPropertyBuilder {
    identifier: JsIdentifierAssignment,
    init: Option<JsInitializerClause>,
}
impl JsObjectAssignmentPatternShorthandPropertyBuilder {
    pub fn with_init(mut self, init: JsInitializerClause) -> Self {
        self.init = Some(init);
        self
    }
    pub fn build(self) -> JsObjectAssignmentPatternShorthandProperty {
        JsObjectAssignmentPatternShorthandProperty::unwrap_cast(SyntaxNode::new_detached(
            JsSyntaxKind::JS_OBJECT_ASSIGNMENT_PATTERN_SHORTHAND_PROPERTY,
            [
                Some(SyntaxElement::Node(self.identifier.into_syntax())),
                self.init
                    .map(|token| SyntaxElement::Node(token.into_syntax())),
            ],
        ))
    }
}
pub fn js_object_binding_pattern(
    l_curly_token: SyntaxToken,
    properties: JsObjectBindingPatternPropertyList,
    r_curly_token: SyntaxToken,
) -> JsObjectBindingPattern {
    JsObjectBindingPattern::unwrap_cast(SyntaxNode::new_detached(
        JsSyntaxKind::JS_OBJECT_BINDING_PATTERN,
        [
            Some(SyntaxElement::Token(l_curly_token)),
            Some(SyntaxElement::Node(properties.into_syntax())),
            Some(SyntaxElement::Token(r_curly_token)),
        ],
    ))
}
pub fn js_object_binding_pattern_property(
    member: AnyJsObjectMemberName,
    colon_token: SyntaxToken,
    pattern: AnyJsBindingPattern,
) -> JsObjectBindingPatternPropertyBuilder {
    JsObjectBindingPatternPropertyBuilder {
        member,
        colon_token,
        pattern,
        init: None,
    }
}
pub struct JsObjectBindingPatternPropertyBuilder {
    member: AnyJsObjectMemberName,
    colon_token: SyntaxToken,
    pattern: AnyJsBindingPattern,
    init: Option<JsInitializerClause>,
}
impl JsObjectBindingPatternPropertyBuilder {
    pub fn with_init(mut self, init: JsInitializerClause) -> Self {
        self.init = Some(init);
        self
    }
    pub fn build(self) -> JsObjectBindingPatternProperty {
        JsObjectBindingPatternProperty::unwrap_cast(SyntaxNode::new_detached(
            JsSyntaxKind::JS_OBJECT_BINDING_PATTERN_PROPERTY,
            [
                Some(SyntaxElement::Node(self.member.into_syntax())),
                Some(SyntaxElement::Token(self.colon_token)),
                Some(SyntaxElement::Node(self.pattern.into_syntax())),
                self.init
                    .map(|token| SyntaxElement::Node(token.into_syntax())),
            ],
        ))
    }
}
pub fn js_object_binding_pattern_rest(
    dotdotdot_token: SyntaxToken,
    binding: AnyJsBinding,
) -> JsObjectBindingPatternRest {
    JsObjectBindingPatternRest::unwrap_cast(SyntaxNode::new_detached(
        JsSyntaxKind::JS_OBJECT_BINDING_PATTERN_REST,
        [
            Some(SyntaxElement::Token(dotdotdot_token)),
            Some(SyntaxElement::Node(binding.into_syntax())),
        ],
    ))
}
pub fn js_object_binding_pattern_shorthand_property(
    identifier: AnyJsBinding,
) -> JsObjectBindingPatternShorthandPropertyBuilder {
    JsObjectBindingPatternShorthandPropertyBuilder {
        identifier,
        init: None,
    }
}
pub struct JsObjectBindingPatternShorthandPropertyBuilder {
    identifier: AnyJsBinding,
    init: Option<JsInitializerClause>,
}
impl JsObjectBindingPatternShorthandPropertyBuilder {
    pub fn with_init(mut self, init: JsInitializerClause) -> Self {
        self.init = Some(init);
        self
    }
    pub fn build(self) -> JsObjectBindingPatternShorthandProperty {
        JsObjectBindingPatternShorthandProperty::unwrap_cast(SyntaxNode::new_detached(
            JsSyntaxKind::JS_OBJECT_BINDING_PATTERN_SHORTHAND_PROPERTY,
            [
                Some(SyntaxElement::Node(self.identifier.into_syntax())),
                self.init
                    .map(|token| SyntaxElement::Node(token.into_syntax())),
            ],
        ))
    }
}
pub fn js_object_expression(
    l_curly_token: SyntaxToken,
    members: JsObjectMemberList,
    r_curly_token: SyntaxToken,
) -> JsObjectExpression {
    JsObjectExpression::unwrap_cast(SyntaxNode::new_detached(
        JsSyntaxKind::JS_OBJECT_EXPRESSION,
        [
            Some(SyntaxElement::Token(l_curly_token)),
            Some(SyntaxElement::Node(members.into_syntax())),
            Some(SyntaxElement::Token(r_curly_token)),
        ],
    ))
}
pub fn js_parameters(
    l_paren_token: SyntaxToken,
    items: JsParameterList,
    r_paren_token: SyntaxToken,
) -> JsParameters {
    JsParameters::unwrap_cast(SyntaxNode::new_detached(
        JsSyntaxKind::JS_PARAMETERS,
        [
            Some(SyntaxElement::Token(l_paren_token)),
            Some(SyntaxElement::Node(items.into_syntax())),
            Some(SyntaxElement::Token(r_paren_token)),
        ],
    ))
}
pub fn js_parenthesized_assignment(
    l_paren_token: SyntaxToken,
    assignment: AnyJsAssignment,
    r_paren_token: SyntaxToken,
) -> JsParenthesizedAssignment {
    JsParenthesizedAssignment::unwrap_cast(SyntaxNode::new_detached(
        JsSyntaxKind::JS_PARENTHESIZED_ASSIGNMENT,
        [
            Some(SyntaxElement::Token(l_paren_token)),
            Some(SyntaxElement::Node(assignment.into_syntax())),
            Some(SyntaxElement::Token(r_paren_token)),
        ],
    ))
}
pub fn js_parenthesized_expression(
    l_paren_token: SyntaxToken,
    expression: AnyJsExpression,
    r_paren_token: SyntaxToken,
) -> JsParenthesizedExpression {
    JsParenthesizedExpression::unwrap_cast(SyntaxNode::new_detached(
        JsSyntaxKind::JS_PARENTHESIZED_EXPRESSION,
        [
            Some(SyntaxElement::Token(l_paren_token)),
            Some(SyntaxElement::Node(expression.into_syntax())),
            Some(SyntaxElement::Token(r_paren_token)),
        ],
    ))
}
pub fn js_post_update_expression(
    operand: AnyJsAssignment,
    operator_token_token: SyntaxToken,
) -> JsPostUpdateExpression {
    JsPostUpdateExpression::unwrap_cast(SyntaxNode::new_detached(
        JsSyntaxKind::JS_POST_UPDATE_EXPRESSION,
        [
            Some(SyntaxElement::Node(operand.into_syntax())),
            Some(SyntaxElement::Token(operator_token_token)),
        ],
    ))
}
pub fn js_pre_update_expression(
    operator_token_token: SyntaxToken,
    operand: AnyJsAssignment,
) -> JsPreUpdateExpression {
    JsPreUpdateExpression::unwrap_cast(SyntaxNode::new_detached(
        JsSyntaxKind::JS_PRE_UPDATE_EXPRESSION,
        [
            Some(SyntaxElement::Token(operator_token_token)),
            Some(SyntaxElement::Node(operand.into_syntax())),
        ],
    ))
}
pub fn js_private_class_member_name(
    hash_token: SyntaxToken,
    id_token: SyntaxToken,
) -> JsPrivateClassMemberName {
    JsPrivateClassMemberName::unwrap_cast(SyntaxNode::new_detached(
        JsSyntaxKind::JS_PRIVATE_CLASS_MEMBER_NAME,
        [
            Some(SyntaxElement::Token(hash_token)),
            Some(SyntaxElement::Token(id_token)),
        ],
    ))
}
pub fn js_private_name(hash_token: SyntaxToken, value_token: SyntaxToken) -> JsPrivateName {
    JsPrivateName::unwrap_cast(SyntaxNode::new_detached(
        JsSyntaxKind::JS_PRIVATE_NAME,
        [
            Some(SyntaxElement::Token(hash_token)),
            Some(SyntaxElement::Token(value_token)),
        ],
    ))
}
pub fn js_property_class_member(
    modifiers: JsPropertyModifierList,
    name: AnyJsClassMemberName,
) -> JsPropertyClassMemberBuilder {
    JsPropertyClassMemberBuilder {
        modifiers,
        name,
        property_annotation: None,
        value: None,
        semicolon_token: None,
    }
}
pub struct JsPropertyClassMemberBuilder {
    modifiers: JsPropertyModifierList,
    name: AnyJsClassMemberName,
    property_annotation: Option<AnyTsPropertyAnnotation>,
    value: Option<JsInitializerClause>,
    semicolon_token: Option<SyntaxToken>,
}
impl JsPropertyClassMemberBuilder {
    pub fn with_property_annotation(
        mut self,
        property_annotation: AnyTsPropertyAnnotation,
    ) -> Self {
        self.property_annotation = Some(property_annotation);
        self
    }
    pub fn with_value(mut self, value: JsInitializerClause) -> Self {
        self.value = Some(value);
        self
    }
    pub fn with_semicolon_token(mut self, semicolon_token: SyntaxToken) -> Self {
        self.semicolon_token = Some(semicolon_token);
        self
    }
    pub fn build(self) -> JsPropertyClassMember {
        JsPropertyClassMember::unwrap_cast(SyntaxNode::new_detached(
            JsSyntaxKind::JS_PROPERTY_CLASS_MEMBER,
            [
                Some(SyntaxElement::Node(self.modifiers.into_syntax())),
                Some(SyntaxElement::Node(self.name.into_syntax())),
                self.property_annotation
                    .map(|token| SyntaxElement::Node(token.into_syntax())),
                self.value
                    .map(|token| SyntaxElement::Node(token.into_syntax())),
                self.semicolon_token
                    .map(|token| SyntaxElement::Token(token)),
            ],
        ))
    }
}
pub fn js_property_object_member(
    name: AnyJsObjectMemberName,
    colon_token: SyntaxToken,
    value: AnyJsExpression,
) -> JsPropertyObjectMember {
    JsPropertyObjectMember::unwrap_cast(SyntaxNode::new_detached(
        JsSyntaxKind::JS_PROPERTY_OBJECT_MEMBER,
        [
            Some(SyntaxElement::Node(name.into_syntax())),
            Some(SyntaxElement::Token(colon_token)),
            Some(SyntaxElement::Node(value.into_syntax())),
        ],
    ))
}
pub fn js_reference_identifier(value_token: SyntaxToken) -> JsReferenceIdentifier {
    JsReferenceIdentifier::unwrap_cast(SyntaxNode::new_detached(
        JsSyntaxKind::JS_REFERENCE_IDENTIFIER,
        [Some(SyntaxElement::Token(value_token))],
    ))
}
pub fn js_regex_literal_expression(value_token: SyntaxToken) -> JsRegexLiteralExpression {
    JsRegexLiteralExpression::unwrap_cast(SyntaxNode::new_detached(
        JsSyntaxKind::JS_REGEX_LITERAL_EXPRESSION,
        [Some(SyntaxElement::Token(value_token))],
    ))
}
pub fn js_rest_parameter(
    decorators: JsDecoratorList,
    dotdotdot_token: SyntaxToken,
    binding: AnyJsBindingPattern,
) -> JsRestParameterBuilder {
    JsRestParameterBuilder {
        decorators,
        dotdotdot_token,
        binding,
        type_annotation: None,
    }
}
pub struct JsRestParameterBuilder {
    decorators: JsDecoratorList,
    dotdotdot_token: SyntaxToken,
    binding: AnyJsBindingPattern,
    type_annotation: Option<TsTypeAnnotation>,
}
impl JsRestParameterBuilder {
    pub fn with_type_annotation(mut self, type_annotation: TsTypeAnnotation) -> Self {
        self.type_annotation = Some(type_annotation);
        self
    }
    pub fn build(self) -> JsRestParameter {
        JsRestParameter::unwrap_cast(SyntaxNode::new_detached(
            JsSyntaxKind::JS_REST_PARAMETER,
            [
                Some(SyntaxElement::Node(self.decorators.into_syntax())),
                Some(SyntaxElement::Token(self.dotdotdot_token)),
                Some(SyntaxElement::Node(self.binding.into_syntax())),
                self.type_annotation
                    .map(|token| SyntaxElement::Node(token.into_syntax())),
            ],
        ))
    }
}
pub fn js_return_statement(return_token: SyntaxToken) -> JsReturnStatementBuilder {
    JsReturnStatementBuilder {
        return_token,
        argument: None,
        semicolon_token: None,
    }
}
pub struct JsReturnStatementBuilder {
    return_token: SyntaxToken,
    argument: Option<AnyJsExpression>,
    semicolon_token: Option<SyntaxToken>,
}
impl JsReturnStatementBuilder {
    pub fn with_argument(mut self, argument: AnyJsExpression) -> Self {
        self.argument = Some(argument);
        self
    }
    pub fn with_semicolon_token(mut self, semicolon_token: SyntaxToken) -> Self {
        self.semicolon_token = Some(semicolon_token);
        self
    }
    pub fn build(self) -> JsReturnStatement {
        JsReturnStatement::unwrap_cast(SyntaxNode::new_detached(
            JsSyntaxKind::JS_RETURN_STATEMENT,
            [
                Some(SyntaxElement::Token(self.return_token)),
                self.argument
                    .map(|token| SyntaxElement::Node(token.into_syntax())),
                self.semicolon_token
                    .map(|token| SyntaxElement::Token(token)),
            ],
        ))
    }
}
pub fn js_script(
    directives: JsDirectiveList,
    statements: JsStatementList,
    eof_token: SyntaxToken,
) -> JsScriptBuilder {
    JsScriptBuilder {
        directives,
        statements,
        eof_token,
        bom_token: None,
        interpreter_token: None,
    }
}
pub struct JsScriptBuilder {
    directives: JsDirectiveList,
    statements: JsStatementList,
    eof_token: SyntaxToken,
    bom_token: Option<SyntaxToken>,
    interpreter_token: Option<SyntaxToken>,
}
impl JsScriptBuilder {
    pub fn with_bom_token(mut self, bom_token: SyntaxToken) -> Self {
        self.bom_token = Some(bom_token);
        self
    }
    pub fn with_interpreter_token(mut self, interpreter_token: SyntaxToken) -> Self {
        self.interpreter_token = Some(interpreter_token);
        self
    }
    pub fn build(self) -> JsScript {
        JsScript::unwrap_cast(SyntaxNode::new_detached(
            JsSyntaxKind::JS_SCRIPT,
            [
                self.bom_token.map(|token| SyntaxElement::Token(token)),
                self.interpreter_token
                    .map(|token| SyntaxElement::Token(token)),
                Some(SyntaxElement::Node(self.directives.into_syntax())),
                Some(SyntaxElement::Node(self.statements.into_syntax())),
                Some(SyntaxElement::Token(self.eof_token)),
            ],
        ))
    }
}
pub fn js_sequence_expression(
    left: AnyJsExpression,
    comma_token: SyntaxToken,
    right: AnyJsExpression,
) -> JsSequenceExpression {
    JsSequenceExpression::unwrap_cast(SyntaxNode::new_detached(
        JsSyntaxKind::JS_SEQUENCE_EXPRESSION,
        [
            Some(SyntaxElement::Node(left.into_syntax())),
            Some(SyntaxElement::Token(comma_token)),
            Some(SyntaxElement::Node(right.into_syntax())),
        ],
    ))
}
pub fn js_setter_class_member(
    modifiers: JsMethodModifierList,
    set_token: SyntaxToken,
    name: AnyJsClassMemberName,
    l_paren_token: SyntaxToken,
    parameter: AnyJsFormalParameter,
    r_paren_token: SyntaxToken,
    body: JsFunctionBody,
) -> JsSetterClassMemberBuilder {
    JsSetterClassMemberBuilder {
        modifiers,
        set_token,
        name,
        l_paren_token,
        parameter,
        r_paren_token,
        body,
        comma_token: None,
    }
}
pub struct JsSetterClassMemberBuilder {
    modifiers: JsMethodModifierList,
    set_token: SyntaxToken,
    name: AnyJsClassMemberName,
    l_paren_token: SyntaxToken,
    parameter: AnyJsFormalParameter,
    r_paren_token: SyntaxToken,
    body: JsFunctionBody,
    comma_token: Option<SyntaxToken>,
}
impl JsSetterClassMemberBuilder {
    pub fn with_comma_token(mut self, comma_token: SyntaxToken) -> Self {
        self.comma_token = Some(comma_token);
        self
    }
    pub fn build(self) -> JsSetterClassMember {
        JsSetterClassMember::unwrap_cast(SyntaxNode::new_detached(
            JsSyntaxKind::JS_SETTER_CLASS_MEMBER,
            [
                Some(SyntaxElement::Node(self.modifiers.into_syntax())),
                Some(SyntaxElement::Token(self.set_token)),
                Some(SyntaxElement::Node(self.name.into_syntax())),
                Some(SyntaxElement::Token(self.l_paren_token)),
                Some(SyntaxElement::Node(self.parameter.into_syntax())),
                self.comma_token.map(|token| SyntaxElement::Token(token)),
                Some(SyntaxElement::Token(self.r_paren_token)),
                Some(SyntaxElement::Node(self.body.into_syntax())),
            ],
        ))
    }
}
pub fn js_setter_object_member(
    set_token: SyntaxToken,
    name: AnyJsObjectMemberName,
    l_paren_token: SyntaxToken,
    parameter: AnyJsFormalParameter,
    r_paren_token: SyntaxToken,
    body: JsFunctionBody,
) -> JsSetterObjectMemberBuilder {
    JsSetterObjectMemberBuilder {
        set_token,
        name,
        l_paren_token,
        parameter,
        r_paren_token,
        body,
        comma_token: None,
    }
}
pub struct JsSetterObjectMemberBuilder {
    set_token: SyntaxToken,
    name: AnyJsObjectMemberName,
    l_paren_token: SyntaxToken,
    parameter: AnyJsFormalParameter,
    r_paren_token: SyntaxToken,
    body: JsFunctionBody,
    comma_token: Option<SyntaxToken>,
}
impl JsSetterObjectMemberBuilder {
    pub fn with_comma_token(mut self, comma_token: SyntaxToken) -> Self {
        self.comma_token = Some(comma_token);
        self
    }
    pub fn build(self) -> JsSetterObjectMember {
        JsSetterObjectMember::unwrap_cast(SyntaxNode::new_detached(
            JsSyntaxKind::JS_SETTER_OBJECT_MEMBER,
            [
                Some(SyntaxElement::Token(self.set_token)),
                Some(SyntaxElement::Node(self.name.into_syntax())),
                Some(SyntaxElement::Token(self.l_paren_token)),
                Some(SyntaxElement::Node(self.parameter.into_syntax())),
                self.comma_token.map(|token| SyntaxElement::Token(token)),
                Some(SyntaxElement::Token(self.r_paren_token)),
                Some(SyntaxElement::Node(self.body.into_syntax())),
            ],
        ))
    }
}
pub fn js_shorthand_named_import_specifier(
    local_name: AnyJsBinding,
) -> JsShorthandNamedImportSpecifierBuilder {
    JsShorthandNamedImportSpecifierBuilder {
        local_name,
        type_token: None,
    }
}
pub struct JsShorthandNamedImportSpecifierBuilder {
    local_name: AnyJsBinding,
    type_token: Option<SyntaxToken>,
}
impl JsShorthandNamedImportSpecifierBuilder {
    pub fn with_type_token(mut self, type_token: SyntaxToken) -> Self {
        self.type_token = Some(type_token);
        self
    }
    pub fn build(self) -> JsShorthandNamedImportSpecifier {
        JsShorthandNamedImportSpecifier::unwrap_cast(SyntaxNode::new_detached(
            JsSyntaxKind::JS_SHORTHAND_NAMED_IMPORT_SPECIFIER,
            [
                self.type_token.map(|token| SyntaxElement::Token(token)),
                Some(SyntaxElement::Node(self.local_name.into_syntax())),
            ],
        ))
    }
}
pub fn js_shorthand_property_object_member(
    name: JsReferenceIdentifier,
) -> JsShorthandPropertyObjectMember {
    JsShorthandPropertyObjectMember::unwrap_cast(SyntaxNode::new_detached(
        JsSyntaxKind::JS_SHORTHAND_PROPERTY_OBJECT_MEMBER,
        [Some(SyntaxElement::Node(name.into_syntax()))],
    ))
}
pub fn js_spread(dotdotdot_token: SyntaxToken, argument: AnyJsExpression) -> JsSpread {
    JsSpread::unwrap_cast(SyntaxNode::new_detached(
        JsSyntaxKind::JS_SPREAD,
        [
            Some(SyntaxElement::Token(dotdotdot_token)),
            Some(SyntaxElement::Node(argument.into_syntax())),
        ],
    ))
}
pub fn js_static_initialization_block_class_member(
    static_token: SyntaxToken,
    l_curly_token: SyntaxToken,
    statements: JsStatementList,
    r_curly_token: SyntaxToken,
) -> JsStaticInitializationBlockClassMember {
    JsStaticInitializationBlockClassMember::unwrap_cast(SyntaxNode::new_detached(
        JsSyntaxKind::JS_STATIC_INITIALIZATION_BLOCK_CLASS_MEMBER,
        [
            Some(SyntaxElement::Token(static_token)),
            Some(SyntaxElement::Token(l_curly_token)),
            Some(SyntaxElement::Node(statements.into_syntax())),
            Some(SyntaxElement::Token(r_curly_token)),
        ],
    ))
}
pub fn js_static_member_assignment(
    object: AnyJsExpression,
    dot_token: SyntaxToken,
    member: AnyJsName,
) -> JsStaticMemberAssignment {
    JsStaticMemberAssignment::unwrap_cast(SyntaxNode::new_detached(
        JsSyntaxKind::JS_STATIC_MEMBER_ASSIGNMENT,
        [
            Some(SyntaxElement::Node(object.into_syntax())),
            Some(SyntaxElement::Token(dot_token)),
            Some(SyntaxElement::Node(member.into_syntax())),
        ],
    ))
}
pub fn js_static_member_expression(
    object: AnyJsExpression,
    operator_token_token: SyntaxToken,
    member: AnyJsName,
) -> JsStaticMemberExpression {
    JsStaticMemberExpression::unwrap_cast(SyntaxNode::new_detached(
        JsSyntaxKind::JS_STATIC_MEMBER_EXPRESSION,
        [
            Some(SyntaxElement::Node(object.into_syntax())),
            Some(SyntaxElement::Token(operator_token_token)),
            Some(SyntaxElement::Node(member.into_syntax())),
        ],
    ))
}
pub fn js_static_modifier(modifier_token: SyntaxToken) -> JsStaticModifier {
    JsStaticModifier::unwrap_cast(SyntaxNode::new_detached(
        JsSyntaxKind::JS_STATIC_MODIFIER,
        [Some(SyntaxElement::Token(modifier_token))],
    ))
}
pub fn js_string_literal_expression(value_token: SyntaxToken) -> JsStringLiteralExpression {
    JsStringLiteralExpression::unwrap_cast(SyntaxNode::new_detached(
        JsSyntaxKind::JS_STRING_LITERAL_EXPRESSION,
        [Some(SyntaxElement::Token(value_token))],
    ))
}
pub fn js_super_expression(super_token: SyntaxToken) -> JsSuperExpression {
    JsSuperExpression::unwrap_cast(SyntaxNode::new_detached(
        JsSyntaxKind::JS_SUPER_EXPRESSION,
        [Some(SyntaxElement::Token(super_token))],
    ))
}
pub fn js_switch_statement(
    switch_token: SyntaxToken,
    l_paren_token: SyntaxToken,
    discriminant: AnyJsExpression,
    r_paren_token: SyntaxToken,
    l_curly_token: SyntaxToken,
    cases: JsSwitchCaseList,
    r_curly_token: SyntaxToken,
) -> JsSwitchStatement {
    JsSwitchStatement::unwrap_cast(SyntaxNode::new_detached(
        JsSyntaxKind::JS_SWITCH_STATEMENT,
        [
            Some(SyntaxElement::Token(switch_token)),
            Some(SyntaxElement::Token(l_paren_token)),
            Some(SyntaxElement::Node(discriminant.into_syntax())),
            Some(SyntaxElement::Token(r_paren_token)),
            Some(SyntaxElement::Token(l_curly_token)),
            Some(SyntaxElement::Node(cases.into_syntax())),
            Some(SyntaxElement::Token(r_curly_token)),
        ],
    ))
}
pub fn js_template_chunk_element(template_chunk_token: SyntaxToken) -> JsTemplateChunkElement {
    JsTemplateChunkElement::unwrap_cast(SyntaxNode::new_detached(
        JsSyntaxKind::JS_TEMPLATE_CHUNK_ELEMENT,
        [Some(SyntaxElement::Token(template_chunk_token))],
    ))
}
pub fn js_template_element(
    dollar_curly_token: SyntaxToken,
    expression: AnyJsExpression,
    r_curly_token: SyntaxToken,
) -> JsTemplateElement {
    JsTemplateElement::unwrap_cast(SyntaxNode::new_detached(
        JsSyntaxKind::JS_TEMPLATE_ELEMENT,
        [
            Some(SyntaxElement::Token(dollar_curly_token)),
            Some(SyntaxElement::Node(expression.into_syntax())),
            Some(SyntaxElement::Token(r_curly_token)),
        ],
    ))
}
pub fn js_template_expression(
    l_tick_token: SyntaxToken,
    elements: JsTemplateElementList,
    r_tick_token: SyntaxToken,
) -> JsTemplateExpressionBuilder {
    JsTemplateExpressionBuilder {
        l_tick_token,
        elements,
        r_tick_token,
        tag: None,
        type_arguments: None,
    }
}
pub struct JsTemplateExpressionBuilder {
    l_tick_token: SyntaxToken,
    elements: JsTemplateElementList,
    r_tick_token: SyntaxToken,
    tag: Option<AnyJsExpression>,
    type_arguments: Option<TsTypeArguments>,
}
impl JsTemplateExpressionBuilder {
    pub fn with_tag(mut self, tag: AnyJsExpression) -> Self {
        self.tag = Some(tag);
        self
    }
    pub fn with_type_arguments(mut self, type_arguments: TsTypeArguments) -> Self {
        self.type_arguments = Some(type_arguments);
        self
    }
    pub fn build(self) -> JsTemplateExpression {
        JsTemplateExpression::unwrap_cast(SyntaxNode::new_detached(
            JsSyntaxKind::JS_TEMPLATE_EXPRESSION,
            [
                self.tag
                    .map(|token| SyntaxElement::Node(token.into_syntax())),
                self.type_arguments
                    .map(|token| SyntaxElement::Node(token.into_syntax())),
                Some(SyntaxElement::Token(self.l_tick_token)),
                Some(SyntaxElement::Node(self.elements.into_syntax())),
                Some(SyntaxElement::Token(self.r_tick_token)),
            ],
        ))
    }
}
pub fn js_this_expression(this_token: SyntaxToken) -> JsThisExpression {
    JsThisExpression::unwrap_cast(SyntaxNode::new_detached(
        JsSyntaxKind::JS_THIS_EXPRESSION,
        [Some(SyntaxElement::Token(this_token))],
    ))
}
pub fn js_throw_statement(
    throw_token: SyntaxToken,
    argument: AnyJsExpression,
) -> JsThrowStatementBuilder {
    JsThrowStatementBuilder {
        throw_token,
        argument,
        semicolon_token: None,
    }
}
pub struct JsThrowStatementBuilder {
    throw_token: SyntaxToken,
    argument: AnyJsExpression,
    semicolon_token: Option<SyntaxToken>,
}
impl JsThrowStatementBuilder {
    pub fn with_semicolon_token(mut self, semicolon_token: SyntaxToken) -> Self {
        self.semicolon_token = Some(semicolon_token);
        self
    }
    pub fn build(self) -> JsThrowStatement {
        JsThrowStatement::unwrap_cast(SyntaxNode::new_detached(
            JsSyntaxKind::JS_THROW_STATEMENT,
            [
                Some(SyntaxElement::Token(self.throw_token)),
                Some(SyntaxElement::Node(self.argument.into_syntax())),
                self.semicolon_token
                    .map(|token| SyntaxElement::Token(token)),
            ],
        ))
    }
}
pub fn js_try_finally_statement(
    try_token: SyntaxToken,
    body: JsBlockStatement,
    finally_clause: JsFinallyClause,
) -> JsTryFinallyStatementBuilder {
    JsTryFinallyStatementBuilder {
        try_token,
        body,
        finally_clause,
        catch_clause: None,
    }
}
pub struct JsTryFinallyStatementBuilder {
    try_token: SyntaxToken,
    body: JsBlockStatement,
    finally_clause: JsFinallyClause,
    catch_clause: Option<JsCatchClause>,
}
impl JsTryFinallyStatementBuilder {
    pub fn with_catch_clause(mut self, catch_clause: JsCatchClause) -> Self {
        self.catch_clause = Some(catch_clause);
        self
    }
    pub fn build(self) -> JsTryFinallyStatement {
        JsTryFinallyStatement::unwrap_cast(SyntaxNode::new_detached(
            JsSyntaxKind::JS_TRY_FINALLY_STATEMENT,
            [
                Some(SyntaxElement::Token(self.try_token)),
                Some(SyntaxElement::Node(self.body.into_syntax())),
                self.catch_clause
                    .map(|token| SyntaxElement::Node(token.into_syntax())),
                Some(SyntaxElement::Node(self.finally_clause.into_syntax())),
            ],
        ))
    }
}
pub fn js_try_statement(
    try_token: SyntaxToken,
    body: JsBlockStatement,
    catch_clause: JsCatchClause,
) -> JsTryStatement {
    JsTryStatement::unwrap_cast(SyntaxNode::new_detached(
        JsSyntaxKind::JS_TRY_STATEMENT,
        [
            Some(SyntaxElement::Token(try_token)),
            Some(SyntaxElement::Node(body.into_syntax())),
            Some(SyntaxElement::Node(catch_clause.into_syntax())),
        ],
    ))
}
pub fn js_unary_expression(
    operator_token_token: SyntaxToken,
    argument: AnyJsExpression,
) -> JsUnaryExpression {
    JsUnaryExpression::unwrap_cast(SyntaxNode::new_detached(
        JsSyntaxKind::JS_UNARY_EXPRESSION,
        [
            Some(SyntaxElement::Token(operator_token_token)),
            Some(SyntaxElement::Node(argument.into_syntax())),
        ],
    ))
}
pub fn js_variable_declaration(
    kind_token: SyntaxToken,
    declarators: JsVariableDeclaratorList,
) -> JsVariableDeclarationBuilder {
    JsVariableDeclarationBuilder {
        kind_token,
        declarators,
        await_token: None,
    }
}
pub struct JsVariableDeclarationBuilder {
    kind_token: SyntaxToken,
    declarators: JsVariableDeclaratorList,
    await_token: Option<SyntaxToken>,
}
impl JsVariableDeclarationBuilder {
    pub fn with_await_token(mut self, await_token: SyntaxToken) -> Self {
        self.await_token = Some(await_token);
        self
    }
    pub fn build(self) -> JsVariableDeclaration {
        JsVariableDeclaration::unwrap_cast(SyntaxNode::new_detached(
            JsSyntaxKind::JS_VARIABLE_DECLARATION,
            [
                self.await_token.map(|token| SyntaxElement::Token(token)),
                Some(SyntaxElement::Token(self.kind_token)),
                Some(SyntaxElement::Node(self.declarators.into_syntax())),
            ],
        ))
    }
}
pub fn js_variable_declaration_clause(
    declaration: JsVariableDeclaration,
) -> JsVariableDeclarationClauseBuilder {
    JsVariableDeclarationClauseBuilder {
        declaration,
        semicolon_token: None,
    }
}
pub struct JsVariableDeclarationClauseBuilder {
    declaration: JsVariableDeclaration,
    semicolon_token: Option<SyntaxToken>,
}
impl JsVariableDeclarationClauseBuilder {
    pub fn with_semicolon_token(mut self, semicolon_token: SyntaxToken) -> Self {
        self.semicolon_token = Some(semicolon_token);
        self
    }
    pub fn build(self) -> JsVariableDeclarationClause {
        JsVariableDeclarationClause::unwrap_cast(SyntaxNode::new_detached(
            JsSyntaxKind::JS_VARIABLE_DECLARATION_CLAUSE,
            [
                Some(SyntaxElement::Node(self.declaration.into_syntax())),
                self.semicolon_token
                    .map(|token| SyntaxElement::Token(token)),
            ],
        ))
    }
}
pub fn js_variable_declarator(id: AnyJsBindingPattern) -> JsVariableDeclaratorBuilder {
    JsVariableDeclaratorBuilder {
        id,
        variable_annotation: None,
        initializer: None,
    }
}
pub struct JsVariableDeclaratorBuilder {
    id: AnyJsBindingPattern,
    variable_annotation: Option<AnyTsVariableAnnotation>,
    initializer: Option<JsInitializerClause>,
}
impl JsVariableDeclaratorBuilder {
    pub fn with_variable_annotation(
        mut self,
        variable_annotation: AnyTsVariableAnnotation,
    ) -> Self {
        self.variable_annotation = Some(variable_annotation);
        self
    }
    pub fn with_initializer(mut self, initializer: JsInitializerClause) -> Self {
        self.initializer = Some(initializer);
        self
    }
    pub fn build(self) -> JsVariableDeclarator {
        JsVariableDeclarator::unwrap_cast(SyntaxNode::new_detached(
            JsSyntaxKind::JS_VARIABLE_DECLARATOR,
            [
                Some(SyntaxElement::Node(self.id.into_syntax())),
                self.variable_annotation
                    .map(|token| SyntaxElement::Node(token.into_syntax())),
                self.initializer
                    .map(|token| SyntaxElement::Node(token.into_syntax())),
            ],
        ))
    }
}
pub fn js_variable_statement(declaration: JsVariableDeclaration) -> JsVariableStatementBuilder {
    JsVariableStatementBuilder {
        declaration,
        semicolon_token: None,
    }
}
pub struct JsVariableStatementBuilder {
    declaration: JsVariableDeclaration,
    semicolon_token: Option<SyntaxToken>,
}
impl JsVariableStatementBuilder {
    pub fn with_semicolon_token(mut self, semicolon_token: SyntaxToken) -> Self {
        self.semicolon_token = Some(semicolon_token);
        self
    }
    pub fn build(self) -> JsVariableStatement {
        JsVariableStatement::unwrap_cast(SyntaxNode::new_detached(
            JsSyntaxKind::JS_VARIABLE_STATEMENT,
            [
                Some(SyntaxElement::Node(self.declaration.into_syntax())),
                self.semicolon_token
                    .map(|token| SyntaxElement::Token(token)),
            ],
        ))
    }
}
pub fn js_while_statement(
    while_token: SyntaxToken,
    l_paren_token: SyntaxToken,
    test: AnyJsExpression,
    r_paren_token: SyntaxToken,
    body: AnyJsStatement,
) -> JsWhileStatement {
    JsWhileStatement::unwrap_cast(SyntaxNode::new_detached(
        JsSyntaxKind::JS_WHILE_STATEMENT,
        [
            Some(SyntaxElement::Token(while_token)),
            Some(SyntaxElement::Token(l_paren_token)),
            Some(SyntaxElement::Node(test.into_syntax())),
            Some(SyntaxElement::Token(r_paren_token)),
            Some(SyntaxElement::Node(body.into_syntax())),
        ],
    ))
}
pub fn js_with_statement(
    with_token: SyntaxToken,
    l_paren_token: SyntaxToken,
    object: AnyJsExpression,
    r_paren_token: SyntaxToken,
    body: AnyJsStatement,
) -> JsWithStatement {
    JsWithStatement::unwrap_cast(SyntaxNode::new_detached(
        JsSyntaxKind::JS_WITH_STATEMENT,
        [
            Some(SyntaxElement::Token(with_token)),
            Some(SyntaxElement::Token(l_paren_token)),
            Some(SyntaxElement::Node(object.into_syntax())),
            Some(SyntaxElement::Token(r_paren_token)),
            Some(SyntaxElement::Node(body.into_syntax())),
        ],
    ))
}
pub fn js_yield_argument(expression: AnyJsExpression) -> JsYieldArgumentBuilder {
    JsYieldArgumentBuilder {
        expression,
        star_token: None,
    }
}
pub struct JsYieldArgumentBuilder {
    expression: AnyJsExpression,
    star_token: Option<SyntaxToken>,
}
impl JsYieldArgumentBuilder {
    pub fn with_star_token(mut self, star_token: SyntaxToken) -> Self {
        self.star_token = Some(star_token);
        self
    }
    pub fn build(self) -> JsYieldArgument {
        JsYieldArgument::unwrap_cast(SyntaxNode::new_detached(
            JsSyntaxKind::JS_YIELD_ARGUMENT,
            [
                self.star_token.map(|token| SyntaxElement::Token(token)),
                Some(SyntaxElement::Node(self.expression.into_syntax())),
            ],
        ))
    }
}
pub fn js_yield_expression(yield_token: SyntaxToken) -> JsYieldExpressionBuilder {
    JsYieldExpressionBuilder {
        yield_token,
        argument: None,
    }
}
pub struct JsYieldExpressionBuilder {
    yield_token: SyntaxToken,
    argument: Option<JsYieldArgument>,
}
impl JsYieldExpressionBuilder {
    pub fn with_argument(mut self, argument: JsYieldArgument) -> Self {
        self.argument = Some(argument);
        self
    }
    pub fn build(self) -> JsYieldExpression {
        JsYieldExpression::unwrap_cast(SyntaxNode::new_detached(
            JsSyntaxKind::JS_YIELD_EXPRESSION,
            [
                Some(SyntaxElement::Token(self.yield_token)),
                self.argument
                    .map(|token| SyntaxElement::Node(token.into_syntax())),
            ],
        ))
    }
}
pub fn jsx_attribute(name: AnyJsxAttributeName) -> JsxAttributeBuilder {
    JsxAttributeBuilder {
        name,
        initializer: None,
    }
}
pub struct JsxAttributeBuilder {
    name: AnyJsxAttributeName,
    initializer: Option<JsxAttributeInitializerClause>,
}
impl JsxAttributeBuilder {
    pub fn with_initializer(mut self, initializer: JsxAttributeInitializerClause) -> Self {
        self.initializer = Some(initializer);
        self
    }
    pub fn build(self) -> JsxAttribute {
        JsxAttribute::unwrap_cast(SyntaxNode::new_detached(
            JsSyntaxKind::JSX_ATTRIBUTE,
            [
                Some(SyntaxElement::Node(self.name.into_syntax())),
                self.initializer
                    .map(|token| SyntaxElement::Node(token.into_syntax())),
            ],
        ))
    }
}
pub fn jsx_attribute_initializer_clause(
    eq_token: SyntaxToken,
    value: AnyJsxAttributeValue,
) -> JsxAttributeInitializerClause {
    JsxAttributeInitializerClause::unwrap_cast(SyntaxNode::new_detached(
        JsSyntaxKind::JSX_ATTRIBUTE_INITIALIZER_CLAUSE,
        [
            Some(SyntaxElement::Token(eq_token)),
            Some(SyntaxElement::Node(value.into_syntax())),
        ],
    ))
}
pub fn jsx_closing_element(
    l_angle_token: SyntaxToken,
    slash_token: SyntaxToken,
    name: AnyJsxElementName,
    r_angle_token: SyntaxToken,
) -> JsxClosingElement {
    JsxClosingElement::unwrap_cast(SyntaxNode::new_detached(
        JsSyntaxKind::JSX_CLOSING_ELEMENT,
        [
            Some(SyntaxElement::Token(l_angle_token)),
            Some(SyntaxElement::Token(slash_token)),
            Some(SyntaxElement::Node(name.into_syntax())),
            Some(SyntaxElement::Token(r_angle_token)),
        ],
    ))
}
pub fn jsx_closing_fragment(
    l_angle_token: SyntaxToken,
    slash_token: SyntaxToken,
    r_angle_token: SyntaxToken,
) -> JsxClosingFragment {
    JsxClosingFragment::unwrap_cast(SyntaxNode::new_detached(
        JsSyntaxKind::JSX_CLOSING_FRAGMENT,
        [
            Some(SyntaxElement::Token(l_angle_token)),
            Some(SyntaxElement::Token(slash_token)),
            Some(SyntaxElement::Token(r_angle_token)),
        ],
    ))
}
pub fn jsx_element(
    opening_element: JsxOpeningElement,
    children: JsxChildList,
    closing_element: JsxClosingElement,
) -> JsxElement {
    JsxElement::unwrap_cast(SyntaxNode::new_detached(
        JsSyntaxKind::JSX_ELEMENT,
        [
            Some(SyntaxElement::Node(opening_element.into_syntax())),
            Some(SyntaxElement::Node(children.into_syntax())),
            Some(SyntaxElement::Node(closing_element.into_syntax())),
        ],
    ))
}
pub fn jsx_expression_attribute_value(
    l_curly_token: SyntaxToken,
    expression: AnyJsExpression,
    r_curly_token: SyntaxToken,
) -> JsxExpressionAttributeValue {
    JsxExpressionAttributeValue::unwrap_cast(SyntaxNode::new_detached(
        JsSyntaxKind::JSX_EXPRESSION_ATTRIBUTE_VALUE,
        [
            Some(SyntaxElement::Token(l_curly_token)),
            Some(SyntaxElement::Node(expression.into_syntax())),
            Some(SyntaxElement::Token(r_curly_token)),
        ],
    ))
}
pub fn jsx_expression_child(
    l_curly_token: SyntaxToken,
    r_curly_token: SyntaxToken,
) -> JsxExpressionChildBuilder {
    JsxExpressionChildBuilder {
        l_curly_token,
        r_curly_token,
        expression: None,
    }
}
pub struct JsxExpressionChildBuilder {
    l_curly_token: SyntaxToken,
    r_curly_token: SyntaxToken,
    expression: Option<AnyJsExpression>,
}
impl JsxExpressionChildBuilder {
    pub fn with_expression(mut self, expression: AnyJsExpression) -> Self {
        self.expression = Some(expression);
        self
    }
    pub fn build(self) -> JsxExpressionChild {
        JsxExpressionChild::unwrap_cast(SyntaxNode::new_detached(
            JsSyntaxKind::JSX_EXPRESSION_CHILD,
            [
                Some(SyntaxElement::Token(self.l_curly_token)),
                self.expression
                    .map(|token| SyntaxElement::Node(token.into_syntax())),
                Some(SyntaxElement::Token(self.r_curly_token)),
            ],
        ))
    }
}
pub fn jsx_fragment(
    opening_fragment: JsxOpeningFragment,
    children: JsxChildList,
    closing_fragment: JsxClosingFragment,
) -> JsxFragment {
    JsxFragment::unwrap_cast(SyntaxNode::new_detached(
        JsSyntaxKind::JSX_FRAGMENT,
        [
            Some(SyntaxElement::Node(opening_fragment.into_syntax())),
            Some(SyntaxElement::Node(children.into_syntax())),
            Some(SyntaxElement::Node(closing_fragment.into_syntax())),
        ],
    ))
}
pub fn jsx_member_name(
    object: AnyJsxObjectName,
    dot_token: SyntaxToken,
    member: JsName,
) -> JsxMemberName {
    JsxMemberName::unwrap_cast(SyntaxNode::new_detached(
        JsSyntaxKind::JSX_MEMBER_NAME,
        [
            Some(SyntaxElement::Node(object.into_syntax())),
            Some(SyntaxElement::Token(dot_token)),
            Some(SyntaxElement::Node(member.into_syntax())),
        ],
    ))
}
pub fn jsx_name(value_token: SyntaxToken) -> JsxName {
    JsxName::unwrap_cast(SyntaxNode::new_detached(
        JsSyntaxKind::JSX_NAME,
        [Some(SyntaxElement::Token(value_token))],
    ))
}
pub fn jsx_namespace_name(
    namespace: JsxName,
    colon_token: SyntaxToken,
    name: JsxName,
) -> JsxNamespaceName {
    JsxNamespaceName::unwrap_cast(SyntaxNode::new_detached(
        JsSyntaxKind::JSX_NAMESPACE_NAME,
        [
            Some(SyntaxElement::Node(namespace.into_syntax())),
            Some(SyntaxElement::Token(colon_token)),
            Some(SyntaxElement::Node(name.into_syntax())),
        ],
    ))
}
pub fn jsx_opening_element(
    l_angle_token: SyntaxToken,
    name: AnyJsxElementName,
    attributes: JsxAttributeList,
    r_angle_token: SyntaxToken,
) -> JsxOpeningElementBuilder {
    JsxOpeningElementBuilder {
        l_angle_token,
        name,
        attributes,
        r_angle_token,
        type_arguments: None,
    }
}
pub struct JsxOpeningElementBuilder {
    l_angle_token: SyntaxToken,
    name: AnyJsxElementName,
    attributes: JsxAttributeList,
    r_angle_token: SyntaxToken,
    type_arguments: Option<TsTypeArguments>,
}
impl JsxOpeningElementBuilder {
    pub fn with_type_arguments(mut self, type_arguments: TsTypeArguments) -> Self {
        self.type_arguments = Some(type_arguments);
        self
    }
    pub fn build(self) -> JsxOpeningElement {
        JsxOpeningElement::unwrap_cast(SyntaxNode::new_detached(
            JsSyntaxKind::JSX_OPENING_ELEMENT,
            [
                Some(SyntaxElement::Token(self.l_angle_token)),
                Some(SyntaxElement::Node(self.name.into_syntax())),
                self.type_arguments
                    .map(|token| SyntaxElement::Node(token.into_syntax())),
                Some(SyntaxElement::Node(self.attributes.into_syntax())),
                Some(SyntaxElement::Token(self.r_angle_token)),
            ],
        ))
    }
}
pub fn jsx_opening_fragment(
    l_angle_token: SyntaxToken,
    r_angle_token: SyntaxToken,
) -> JsxOpeningFragment {
    JsxOpeningFragment::unwrap_cast(SyntaxNode::new_detached(
        JsSyntaxKind::JSX_OPENING_FRAGMENT,
        [
            Some(SyntaxElement::Token(l_angle_token)),
            Some(SyntaxElement::Token(r_angle_token)),
        ],
    ))
}
pub fn jsx_reference_identifier(value_token: SyntaxToken) -> JsxReferenceIdentifier {
    JsxReferenceIdentifier::unwrap_cast(SyntaxNode::new_detached(
        JsSyntaxKind::JSX_REFERENCE_IDENTIFIER,
        [Some(SyntaxElement::Token(value_token))],
    ))
}
pub fn jsx_self_closing_element(
    l_angle_token: SyntaxToken,
    name: AnyJsxElementName,
    attributes: JsxAttributeList,
    slash_token: SyntaxToken,
    r_angle_token: SyntaxToken,
) -> JsxSelfClosingElementBuilder {
    JsxSelfClosingElementBuilder {
        l_angle_token,
        name,
        attributes,
        slash_token,
        r_angle_token,
        type_arguments: None,
    }
}
pub struct JsxSelfClosingElementBuilder {
    l_angle_token: SyntaxToken,
    name: AnyJsxElementName,
    attributes: JsxAttributeList,
    slash_token: SyntaxToken,
    r_angle_token: SyntaxToken,
    type_arguments: Option<TsTypeArguments>,
}
impl JsxSelfClosingElementBuilder {
    pub fn with_type_arguments(mut self, type_arguments: TsTypeArguments) -> Self {
        self.type_arguments = Some(type_arguments);
        self
    }
    pub fn build(self) -> JsxSelfClosingElement {
        JsxSelfClosingElement::unwrap_cast(SyntaxNode::new_detached(
            JsSyntaxKind::JSX_SELF_CLOSING_ELEMENT,
            [
                Some(SyntaxElement::Token(self.l_angle_token)),
                Some(SyntaxElement::Node(self.name.into_syntax())),
                self.type_arguments
                    .map(|token| SyntaxElement::Node(token.into_syntax())),
                Some(SyntaxElement::Node(self.attributes.into_syntax())),
                Some(SyntaxElement::Token(self.slash_token)),
                Some(SyntaxElement::Token(self.r_angle_token)),
            ],
        ))
    }
}
pub fn jsx_spread_attribute(
    l_curly_token: SyntaxToken,
    dotdotdot_token: SyntaxToken,
    argument: AnyJsExpression,
    r_curly_token: SyntaxToken,
) -> JsxSpreadAttribute {
    JsxSpreadAttribute::unwrap_cast(SyntaxNode::new_detached(
        JsSyntaxKind::JSX_SPREAD_ATTRIBUTE,
        [
            Some(SyntaxElement::Token(l_curly_token)),
            Some(SyntaxElement::Token(dotdotdot_token)),
            Some(SyntaxElement::Node(argument.into_syntax())),
            Some(SyntaxElement::Token(r_curly_token)),
        ],
    ))
}
pub fn jsx_spread_child(
    l_curly_token: SyntaxToken,
    dotdotdot_token: SyntaxToken,
    expression: AnyJsExpression,
    r_curly_token: SyntaxToken,
) -> JsxSpreadChild {
    JsxSpreadChild::unwrap_cast(SyntaxNode::new_detached(
        JsSyntaxKind::JSX_SPREAD_CHILD,
        [
            Some(SyntaxElement::Token(l_curly_token)),
            Some(SyntaxElement::Token(dotdotdot_token)),
            Some(SyntaxElement::Node(expression.into_syntax())),
            Some(SyntaxElement::Token(r_curly_token)),
        ],
    ))
}
pub fn jsx_string(value_token: SyntaxToken) -> JsxString {
    JsxString::unwrap_cast(SyntaxNode::new_detached(
        JsSyntaxKind::JSX_STRING,
        [Some(SyntaxElement::Token(value_token))],
    ))
}
pub fn jsx_tag_expression(tag: AnyJsxTag) -> JsxTagExpression {
    JsxTagExpression::unwrap_cast(SyntaxNode::new_detached(
        JsSyntaxKind::JSX_TAG_EXPRESSION,
        [Some(SyntaxElement::Node(tag.into_syntax()))],
    ))
}
pub fn jsx_text(value_token: SyntaxToken) -> JsxText {
    JsxText::unwrap_cast(SyntaxNode::new_detached(
        JsSyntaxKind::JSX_TEXT,
        [Some(SyntaxElement::Token(value_token))],
    ))
}
pub fn ts_abstract_modifier(modifier_token: SyntaxToken) -> TsAbstractModifier {
    TsAbstractModifier::unwrap_cast(SyntaxNode::new_detached(
        JsSyntaxKind::TS_ABSTRACT_MODIFIER,
        [Some(SyntaxElement::Token(modifier_token))],
    ))
}
pub fn ts_accessibility_modifier(modifier_token_token: SyntaxToken) -> TsAccessibilityModifier {
    TsAccessibilityModifier::unwrap_cast(SyntaxNode::new_detached(
        JsSyntaxKind::TS_ACCESSIBILITY_MODIFIER,
        [Some(SyntaxElement::Token(modifier_token_token))],
    ))
}
pub fn ts_any_type(any_token: SyntaxToken) -> TsAnyType {
    TsAnyType::unwrap_cast(SyntaxNode::new_detached(
        JsSyntaxKind::TS_ANY_TYPE,
        [Some(SyntaxElement::Token(any_token))],
    ))
}
pub fn ts_array_type(
    element_type: AnyTsType,
    l_brack_token: SyntaxToken,
    r_brack_token: SyntaxToken,
) -> TsArrayType {
    TsArrayType::unwrap_cast(SyntaxNode::new_detached(
        JsSyntaxKind::TS_ARRAY_TYPE,
        [
            Some(SyntaxElement::Node(element_type.into_syntax())),
            Some(SyntaxElement::Token(l_brack_token)),
            Some(SyntaxElement::Token(r_brack_token)),
        ],
    ))
}
pub fn ts_as_assignment(
    assignment: AnyJsAssignment,
    as_token: SyntaxToken,
    ty: AnyTsType,
) -> TsAsAssignment {
    TsAsAssignment::unwrap_cast(SyntaxNode::new_detached(
        JsSyntaxKind::TS_AS_ASSIGNMENT,
        [
            Some(SyntaxElement::Node(assignment.into_syntax())),
            Some(SyntaxElement::Token(as_token)),
            Some(SyntaxElement::Node(ty.into_syntax())),
        ],
    ))
}
pub fn ts_as_expression(
    expression: AnyJsExpression,
    as_token: SyntaxToken,
    ty: AnyTsType,
) -> TsAsExpression {
    TsAsExpression::unwrap_cast(SyntaxNode::new_detached(
        JsSyntaxKind::TS_AS_EXPRESSION,
        [
            Some(SyntaxElement::Node(expression.into_syntax())),
            Some(SyntaxElement::Token(as_token)),
            Some(SyntaxElement::Node(ty.into_syntax())),
        ],
    ))
}
pub fn ts_asserts_condition(is_token: SyntaxToken, ty: AnyTsType) -> TsAssertsCondition {
    TsAssertsCondition::unwrap_cast(SyntaxNode::new_detached(
        JsSyntaxKind::TS_ASSERTS_CONDITION,
        [
            Some(SyntaxElement::Token(is_token)),
            Some(SyntaxElement::Node(ty.into_syntax())),
        ],
    ))
}
pub fn ts_asserts_return_type(
    asserts_token: SyntaxToken,
    parameter_name: AnyTsTypePredicateParameterName,
) -> TsAssertsReturnTypeBuilder {
    TsAssertsReturnTypeBuilder {
        asserts_token,
        parameter_name,
        predicate: None,
    }
}
pub struct TsAssertsReturnTypeBuilder {
    asserts_token: SyntaxToken,
    parameter_name: AnyTsTypePredicateParameterName,
    predicate: Option<TsAssertsCondition>,
}
impl TsAssertsReturnTypeBuilder {
    pub fn with_predicate(mut self, predicate: TsAssertsCondition) -> Self {
        self.predicate = Some(predicate);
        self
    }
    pub fn build(self) -> TsAssertsReturnType {
        TsAssertsReturnType::unwrap_cast(SyntaxNode::new_detached(
            JsSyntaxKind::TS_ASSERTS_RETURN_TYPE,
            [
                Some(SyntaxElement::Token(self.asserts_token)),
                Some(SyntaxElement::Node(self.parameter_name.into_syntax())),
                self.predicate
                    .map(|token| SyntaxElement::Node(token.into_syntax())),
            ],
        ))
    }
}
pub fn ts_bigint_literal_type(literal_token: SyntaxToken) -> TsBigintLiteralTypeBuilder {
    TsBigintLiteralTypeBuilder {
        literal_token,
        minus_token: None,
    }
}
pub struct TsBigintLiteralTypeBuilder {
    literal_token: SyntaxToken,
    minus_token: Option<SyntaxToken>,
}
impl TsBigintLiteralTypeBuilder {
    pub fn with_minus_token(mut self, minus_token: SyntaxToken) -> Self {
        self.minus_token = Some(minus_token);
        self
    }
    pub fn build(self) -> TsBigintLiteralType {
        TsBigintLiteralType::unwrap_cast(SyntaxNode::new_detached(
            JsSyntaxKind::TS_BIGINT_LITERAL_TYPE,
            [
                self.minus_token.map(|token| SyntaxElement::Token(token)),
                Some(SyntaxElement::Token(self.literal_token)),
            ],
        ))
    }
}
pub fn ts_bigint_type(bigint_token: SyntaxToken) -> TsBigintType {
    TsBigintType::unwrap_cast(SyntaxNode::new_detached(
        JsSyntaxKind::TS_BIGINT_TYPE,
        [Some(SyntaxElement::Token(bigint_token))],
    ))
}
pub fn ts_boolean_literal_type(literal_token: SyntaxToken) -> TsBooleanLiteralType {
    TsBooleanLiteralType::unwrap_cast(SyntaxNode::new_detached(
        JsSyntaxKind::TS_BOOLEAN_LITERAL_TYPE,
        [Some(SyntaxElement::Token(literal_token))],
    ))
}
pub fn ts_boolean_type(boolean_token: SyntaxToken) -> TsBooleanType {
    TsBooleanType::unwrap_cast(SyntaxNode::new_detached(
        JsSyntaxKind::TS_BOOLEAN_TYPE,
        [Some(SyntaxElement::Token(boolean_token))],
    ))
}
pub fn ts_call_signature_type_member(parameters: JsParameters) -> TsCallSignatureTypeMemberBuilder {
    TsCallSignatureTypeMemberBuilder {
        parameters,
        type_parameters: None,
        return_type_annotation: None,
        separator_token_token: None,
    }
}
pub struct TsCallSignatureTypeMemberBuilder {
    parameters: JsParameters,
    type_parameters: Option<TsTypeParameters>,
    return_type_annotation: Option<TsReturnTypeAnnotation>,
    separator_token_token: Option<SyntaxToken>,
}
impl TsCallSignatureTypeMemberBuilder {
    pub fn with_type_parameters(mut self, type_parameters: TsTypeParameters) -> Self {
        self.type_parameters = Some(type_parameters);
        self
    }
    pub fn with_return_type_annotation(
        mut self,
        return_type_annotation: TsReturnTypeAnnotation,
    ) -> Self {
        self.return_type_annotation = Some(return_type_annotation);
        self
    }
    pub fn with_separator_token_token(mut self, separator_token_token: SyntaxToken) -> Self {
        self.separator_token_token = Some(separator_token_token);
        self
    }
    pub fn build(self) -> TsCallSignatureTypeMember {
        TsCallSignatureTypeMember::unwrap_cast(SyntaxNode::new_detached(
            JsSyntaxKind::TS_CALL_SIGNATURE_TYPE_MEMBER,
            [
                self.type_parameters
                    .map(|token| SyntaxElement::Node(token.into_syntax())),
                Some(SyntaxElement::Node(self.parameters.into_syntax())),
                self.return_type_annotation
                    .map(|token| SyntaxElement::Node(token.into_syntax())),
                self.separator_token_token
                    .map(|token| SyntaxElement::Token(token)),
            ],
        ))
    }
}
pub fn ts_conditional_type(
    check_type: AnyTsType,
    extends_token: SyntaxToken,
    extends_type: AnyTsType,
    question_mark_token: SyntaxToken,
    true_type: AnyTsType,
    colon_token: SyntaxToken,
    false_type: AnyTsType,
) -> TsConditionalType {
    TsConditionalType::unwrap_cast(SyntaxNode::new_detached(
        JsSyntaxKind::TS_CONDITIONAL_TYPE,
        [
            Some(SyntaxElement::Node(check_type.into_syntax())),
            Some(SyntaxElement::Token(extends_token)),
            Some(SyntaxElement::Node(extends_type.into_syntax())),
            Some(SyntaxElement::Token(question_mark_token)),
            Some(SyntaxElement::Node(true_type.into_syntax())),
            Some(SyntaxElement::Token(colon_token)),
            Some(SyntaxElement::Node(false_type.into_syntax())),
        ],
    ))
}
pub fn ts_const_modifier(modifier_token: SyntaxToken) -> TsConstModifier {
    TsConstModifier::unwrap_cast(SyntaxNode::new_detached(
        JsSyntaxKind::TS_CONST_MODIFIER,
        [Some(SyntaxElement::Token(modifier_token))],
    ))
}
pub fn ts_construct_signature_type_member(
    new_token: SyntaxToken,
    parameters: JsParameters,
) -> TsConstructSignatureTypeMemberBuilder {
    TsConstructSignatureTypeMemberBuilder {
        new_token,
        parameters,
        type_parameters: None,
        type_annotation: None,
        separator_token_token: None,
    }
}
pub struct TsConstructSignatureTypeMemberBuilder {
    new_token: SyntaxToken,
    parameters: JsParameters,
    type_parameters: Option<TsTypeParameters>,
    type_annotation: Option<TsTypeAnnotation>,
    separator_token_token: Option<SyntaxToken>,
}
impl TsConstructSignatureTypeMemberBuilder {
    pub fn with_type_parameters(mut self, type_parameters: TsTypeParameters) -> Self {
        self.type_parameters = Some(type_parameters);
        self
    }
    pub fn with_type_annotation(mut self, type_annotation: TsTypeAnnotation) -> Self {
        self.type_annotation = Some(type_annotation);
        self
    }
    pub fn with_separator_token_token(mut self, separator_token_token: SyntaxToken) -> Self {
        self.separator_token_token = Some(separator_token_token);
        self
    }
    pub fn build(self) -> TsConstructSignatureTypeMember {
        TsConstructSignatureTypeMember::unwrap_cast(SyntaxNode::new_detached(
            JsSyntaxKind::TS_CONSTRUCT_SIGNATURE_TYPE_MEMBER,
            [
                Some(SyntaxElement::Token(self.new_token)),
                self.type_parameters
                    .map(|token| SyntaxElement::Node(token.into_syntax())),
                Some(SyntaxElement::Node(self.parameters.into_syntax())),
                self.type_annotation
                    .map(|token| SyntaxElement::Node(token.into_syntax())),
                self.separator_token_token
                    .map(|token| SyntaxElement::Token(token)),
            ],
        ))
    }
}
pub fn ts_constructor_signature_class_member(
    modifiers: JsConstructorModifierList,
    name: JsLiteralMemberName,
    parameters: JsConstructorParameters,
) -> TsConstructorSignatureClassMemberBuilder {
    TsConstructorSignatureClassMemberBuilder {
        modifiers,
        name,
        parameters,
        semicolon_token: None,
    }
}
pub struct TsConstructorSignatureClassMemberBuilder {
    modifiers: JsConstructorModifierList,
    name: JsLiteralMemberName,
    parameters: JsConstructorParameters,
    semicolon_token: Option<SyntaxToken>,
}
impl TsConstructorSignatureClassMemberBuilder {
    pub fn with_semicolon_token(mut self, semicolon_token: SyntaxToken) -> Self {
        self.semicolon_token = Some(semicolon_token);
        self
    }
    pub fn build(self) -> TsConstructorSignatureClassMember {
        TsConstructorSignatureClassMember::unwrap_cast(SyntaxNode::new_detached(
            JsSyntaxKind::TS_CONSTRUCTOR_SIGNATURE_CLASS_MEMBER,
            [
                Some(SyntaxElement::Node(self.modifiers.into_syntax())),
                Some(SyntaxElement::Node(self.name.into_syntax())),
                Some(SyntaxElement::Node(self.parameters.into_syntax())),
                self.semicolon_token
                    .map(|token| SyntaxElement::Token(token)),
            ],
        ))
    }
}
pub fn ts_constructor_type(
    new_token: SyntaxToken,
    parameters: JsParameters,
    fat_arrow_token: SyntaxToken,
    return_type: AnyTsType,
) -> TsConstructorTypeBuilder {
    TsConstructorTypeBuilder {
        new_token,
        parameters,
        fat_arrow_token,
        return_type,
        abstract_token: None,
        type_parameters: None,
    }
}
pub struct TsConstructorTypeBuilder {
    new_token: SyntaxToken,
    parameters: JsParameters,
    fat_arrow_token: SyntaxToken,
    return_type: AnyTsType,
    abstract_token: Option<SyntaxToken>,
    type_parameters: Option<TsTypeParameters>,
}
impl TsConstructorTypeBuilder {
    pub fn with_abstract_token(mut self, abstract_token: SyntaxToken) -> Self {
        self.abstract_token = Some(abstract_token);
        self
    }
    pub fn with_type_parameters(mut self, type_parameters: TsTypeParameters) -> Self {
        self.type_parameters = Some(type_parameters);
        self
    }
    pub fn build(self) -> TsConstructorType {
        TsConstructorType::unwrap_cast(SyntaxNode::new_detached(
            JsSyntaxKind::TS_CONSTRUCTOR_TYPE,
            [
                self.abstract_token.map(|token| SyntaxElement::Token(token)),
                Some(SyntaxElement::Token(self.new_token)),
                self.type_parameters
                    .map(|token| SyntaxElement::Node(token.into_syntax())),
                Some(SyntaxElement::Node(self.parameters.into_syntax())),
                Some(SyntaxElement::Token(self.fat_arrow_token)),
                Some(SyntaxElement::Node(self.return_type.into_syntax())),
            ],
        ))
    }
}
pub fn ts_declaration_module(
    directives: JsDirectiveList,
    items: JsModuleItemList,
    eof_token: SyntaxToken,
) -> TsDeclarationModuleBuilder {
    TsDeclarationModuleBuilder {
        directives,
        items,
        eof_token,
        bom_token: None,
        interpreter_token: None,
    }
}
pub struct TsDeclarationModuleBuilder {
    directives: JsDirectiveList,
    items: JsModuleItemList,
    eof_token: SyntaxToken,
    bom_token: Option<SyntaxToken>,
    interpreter_token: Option<SyntaxToken>,
}
impl TsDeclarationModuleBuilder {
    pub fn with_bom_token(mut self, bom_token: SyntaxToken) -> Self {
        self.bom_token = Some(bom_token);
        self
    }
    pub fn with_interpreter_token(mut self, interpreter_token: SyntaxToken) -> Self {
        self.interpreter_token = Some(interpreter_token);
        self
    }
    pub fn build(self) -> TsDeclarationModule {
        TsDeclarationModule::unwrap_cast(SyntaxNode::new_detached(
            JsSyntaxKind::TS_DECLARATION_MODULE,
            [
                self.bom_token.map(|token| SyntaxElement::Token(token)),
                self.interpreter_token
                    .map(|token| SyntaxElement::Token(token)),
                Some(SyntaxElement::Node(self.directives.into_syntax())),
                Some(SyntaxElement::Node(self.items.into_syntax())),
                Some(SyntaxElement::Token(self.eof_token)),
            ],
        ))
    }
}
pub fn ts_declare_function_declaration(
    function_token: SyntaxToken,
    id: AnyJsBinding,
    parameters: JsParameters,
) -> TsDeclareFunctionDeclarationBuilder {
    TsDeclareFunctionDeclarationBuilder {
        function_token,
        id,
        parameters,
        async_token: None,
        type_parameters: None,
        return_type_annotation: None,
        semicolon_token: None,
    }
}
pub struct TsDeclareFunctionDeclarationBuilder {
    function_token: SyntaxToken,
    id: AnyJsBinding,
    parameters: JsParameters,
    async_token: Option<SyntaxToken>,
    type_parameters: Option<TsTypeParameters>,
    return_type_annotation: Option<TsReturnTypeAnnotation>,
    semicolon_token: Option<SyntaxToken>,
}
impl TsDeclareFunctionDeclarationBuilder {
    pub fn with_async_token(mut self, async_token: SyntaxToken) -> Self {
        self.async_token = Some(async_token);
        self
    }
    pub fn with_type_parameters(mut self, type_parameters: TsTypeParameters) -> Self {
        self.type_parameters = Some(type_parameters);
        self
    }
    pub fn with_return_type_annotation(
        mut self,
        return_type_annotation: TsReturnTypeAnnotation,
    ) -> Self {
        self.return_type_annotation = Some(return_type_annotation);
        self
    }
    pub fn with_semicolon_token(mut self, semicolon_token: SyntaxToken) -> Self {
        self.semicolon_token = Some(semicolon_token);
        self
    }
    pub fn build(self) -> TsDeclareFunctionDeclaration {
        TsDeclareFunctionDeclaration::unwrap_cast(SyntaxNode::new_detached(
            JsSyntaxKind::TS_DECLARE_FUNCTION_DECLARATION,
            [
                self.async_token.map(|token| SyntaxElement::Token(token)),
                Some(SyntaxElement::Token(self.function_token)),
                Some(SyntaxElement::Node(self.id.into_syntax())),
                self.type_parameters
                    .map(|token| SyntaxElement::Node(token.into_syntax())),
                Some(SyntaxElement::Node(self.parameters.into_syntax())),
                self.return_type_annotation
                    .map(|token| SyntaxElement::Node(token.into_syntax())),
                self.semicolon_token
                    .map(|token| SyntaxElement::Token(token)),
            ],
        ))
    }
}
pub fn ts_declare_function_export_default_declaration(
    function_token: SyntaxToken,
    parameters: JsParameters,
) -> TsDeclareFunctionExportDefaultDeclarationBuilder {
    TsDeclareFunctionExportDefaultDeclarationBuilder {
        function_token,
        parameters,
        async_token: None,
        id: None,
        type_parameters: None,
        return_type_annotation: None,
        semicolon_token: None,
    }
}
pub struct TsDeclareFunctionExportDefaultDeclarationBuilder {
    function_token: SyntaxToken,
    parameters: JsParameters,
    async_token: Option<SyntaxToken>,
    id: Option<AnyJsBinding>,
    type_parameters: Option<TsTypeParameters>,
    return_type_annotation: Option<TsReturnTypeAnnotation>,
    semicolon_token: Option<SyntaxToken>,
}
impl TsDeclareFunctionExportDefaultDeclarationBuilder {
    pub fn with_async_token(mut self, async_token: SyntaxToken) -> Self {
        self.async_token = Some(async_token);
        self
    }
    pub fn with_id(mut self, id: AnyJsBinding) -> Self {
        self.id = Some(id);
        self
    }
    pub fn with_type_parameters(mut self, type_parameters: TsTypeParameters) -> Self {
        self.type_parameters = Some(type_parameters);
        self
    }
    pub fn with_return_type_annotation(
        mut self,
        return_type_annotation: TsReturnTypeAnnotation,
    ) -> Self {
        self.return_type_annotation = Some(return_type_annotation);
        self
    }
    pub fn with_semicolon_token(mut self, semicolon_token: SyntaxToken) -> Self {
        self.semicolon_token = Some(semicolon_token);
        self
    }
    pub fn build(self) -> TsDeclareFunctionExportDefaultDeclaration {
        TsDeclareFunctionExportDefaultDeclaration::unwrap_cast(SyntaxNode::new_detached(
            JsSyntaxKind::TS_DECLARE_FUNCTION_EXPORT_DEFAULT_DECLARATION,
            [
                self.async_token.map(|token| SyntaxElement::Token(token)),
                Some(SyntaxElement::Token(self.function_token)),
                self.id
                    .map(|token| SyntaxElement::Node(token.into_syntax())),
                self.type_parameters
                    .map(|token| SyntaxElement::Node(token.into_syntax())),
                Some(SyntaxElement::Node(self.parameters.into_syntax())),
                self.return_type_annotation
                    .map(|token| SyntaxElement::Node(token.into_syntax())),
                self.semicolon_token
                    .map(|token| SyntaxElement::Token(token)),
            ],
        ))
    }
}
pub fn ts_declare_modifier(modifier_token: SyntaxToken) -> TsDeclareModifier {
    TsDeclareModifier::unwrap_cast(SyntaxNode::new_detached(
        JsSyntaxKind::TS_DECLARE_MODIFIER,
        [Some(SyntaxElement::Token(modifier_token))],
    ))
}
pub fn ts_declare_statement(
    declare_token: SyntaxToken,
    declaration: AnyJsDeclarationClause,
) -> TsDeclareStatement {
    TsDeclareStatement::unwrap_cast(SyntaxNode::new_detached(
        JsSyntaxKind::TS_DECLARE_STATEMENT,
        [
            Some(SyntaxElement::Token(declare_token)),
            Some(SyntaxElement::Node(declaration.into_syntax())),
        ],
    ))
}
pub fn ts_default_type_clause(eq_token: SyntaxToken, ty: AnyTsType) -> TsDefaultTypeClause {
    TsDefaultTypeClause::unwrap_cast(SyntaxNode::new_detached(
        JsSyntaxKind::TS_DEFAULT_TYPE_CLAUSE,
        [
            Some(SyntaxElement::Token(eq_token)),
            Some(SyntaxElement::Node(ty.into_syntax())),
        ],
    ))
}
pub fn ts_definite_property_annotation(
    excl_token: SyntaxToken,
    type_annotation: TsTypeAnnotation,
) -> TsDefinitePropertyAnnotation {
    TsDefinitePropertyAnnotation::unwrap_cast(SyntaxNode::new_detached(
        JsSyntaxKind::TS_DEFINITE_PROPERTY_ANNOTATION,
        [
            Some(SyntaxElement::Token(excl_token)),
            Some(SyntaxElement::Node(type_annotation.into_syntax())),
        ],
    ))
}
pub fn ts_definite_variable_annotation(
    excl_token: SyntaxToken,
    type_annotation: TsTypeAnnotation,
) -> TsDefiniteVariableAnnotation {
    TsDefiniteVariableAnnotation::unwrap_cast(SyntaxNode::new_detached(
        JsSyntaxKind::TS_DEFINITE_VARIABLE_ANNOTATION,
        [
            Some(SyntaxElement::Token(excl_token)),
            Some(SyntaxElement::Node(type_annotation.into_syntax())),
        ],
    ))
}
pub fn ts_empty_external_module_declaration_body(
    semicolon_token: SyntaxToken,
) -> TsEmptyExternalModuleDeclarationBody {
    TsEmptyExternalModuleDeclarationBody::unwrap_cast(SyntaxNode::new_detached(
        JsSyntaxKind::TS_EMPTY_EXTERNAL_MODULE_DECLARATION_BODY,
        [Some(SyntaxElement::Token(semicolon_token))],
    ))
}
pub fn ts_enum_declaration(
    enum_token: SyntaxToken,
    id: AnyJsBinding,
    l_curly_token: SyntaxToken,
    members: TsEnumMemberList,
    r_curly_token: SyntaxToken,
) -> TsEnumDeclarationBuilder {
    TsEnumDeclarationBuilder {
        enum_token,
        id,
        l_curly_token,
        members,
        r_curly_token,
        const_token: None,
    }
}
pub struct TsEnumDeclarationBuilder {
    enum_token: SyntaxToken,
    id: AnyJsBinding,
    l_curly_token: SyntaxToken,
    members: TsEnumMemberList,
    r_curly_token: SyntaxToken,
    const_token: Option<SyntaxToken>,
}
impl TsEnumDeclarationBuilder {
    pub fn with_const_token(mut self, const_token: SyntaxToken) -> Self {
        self.const_token = Some(const_token);
        self
    }
    pub fn build(self) -> TsEnumDeclaration {
        TsEnumDeclaration::unwrap_cast(SyntaxNode::new_detached(
            JsSyntaxKind::TS_ENUM_DECLARATION,
            [
                self.const_token.map(|token| SyntaxElement::Token(token)),
                Some(SyntaxElement::Token(self.enum_token)),
                Some(SyntaxElement::Node(self.id.into_syntax())),
                Some(SyntaxElement::Token(self.l_curly_token)),
                Some(SyntaxElement::Node(self.members.into_syntax())),
                Some(SyntaxElement::Token(self.r_curly_token)),
            ],
        ))
    }
}
pub fn ts_enum_member(name: AnyTsEnumMemberName) -> TsEnumMemberBuilder {
    TsEnumMemberBuilder {
        name,
        initializer: None,
    }
}
pub struct TsEnumMemberBuilder {
    name: AnyTsEnumMemberName,
    initializer: Option<JsInitializerClause>,
}
impl TsEnumMemberBuilder {
    pub fn with_initializer(mut self, initializer: JsInitializerClause) -> Self {
        self.initializer = Some(initializer);
        self
    }
    pub fn build(self) -> TsEnumMember {
        TsEnumMember::unwrap_cast(SyntaxNode::new_detached(
            JsSyntaxKind::TS_ENUM_MEMBER,
            [
                Some(SyntaxElement::Node(self.name.into_syntax())),
                self.initializer
                    .map(|token| SyntaxElement::Node(token.into_syntax())),
            ],
        ))
    }
}
pub fn ts_export_as_namespace_clause(
    as_token: SyntaxToken,
    namespace_token: SyntaxToken,
    name: JsName,
) -> TsExportAsNamespaceClauseBuilder {
    TsExportAsNamespaceClauseBuilder {
        as_token,
        namespace_token,
        name,
        semicolon_token: None,
    }
}
pub struct TsExportAsNamespaceClauseBuilder {
    as_token: SyntaxToken,
    namespace_token: SyntaxToken,
    name: JsName,
    semicolon_token: Option<SyntaxToken>,
}
impl TsExportAsNamespaceClauseBuilder {
    pub fn with_semicolon_token(mut self, semicolon_token: SyntaxToken) -> Self {
        self.semicolon_token = Some(semicolon_token);
        self
    }
    pub fn build(self) -> TsExportAsNamespaceClause {
        TsExportAsNamespaceClause::unwrap_cast(SyntaxNode::new_detached(
            JsSyntaxKind::TS_EXPORT_AS_NAMESPACE_CLAUSE,
            [
                Some(SyntaxElement::Token(self.as_token)),
                Some(SyntaxElement::Token(self.namespace_token)),
                Some(SyntaxElement::Node(self.name.into_syntax())),
                self.semicolon_token
                    .map(|token| SyntaxElement::Token(token)),
            ],
        ))
    }
}
pub fn ts_export_assignment_clause(
    eq_token: SyntaxToken,
    expression: AnyJsExpression,
) -> TsExportAssignmentClauseBuilder {
    TsExportAssignmentClauseBuilder {
        eq_token,
        expression,
        semicolon_token: None,
    }
}
pub struct TsExportAssignmentClauseBuilder {
    eq_token: SyntaxToken,
    expression: AnyJsExpression,
    semicolon_token: Option<SyntaxToken>,
}
impl TsExportAssignmentClauseBuilder {
    pub fn with_semicolon_token(mut self, semicolon_token: SyntaxToken) -> Self {
        self.semicolon_token = Some(semicolon_token);
        self
    }
    pub fn build(self) -> TsExportAssignmentClause {
        TsExportAssignmentClause::unwrap_cast(SyntaxNode::new_detached(
            JsSyntaxKind::TS_EXPORT_ASSIGNMENT_CLAUSE,
            [
                Some(SyntaxElement::Token(self.eq_token)),
                Some(SyntaxElement::Node(self.expression.into_syntax())),
                self.semicolon_token
                    .map(|token| SyntaxElement::Token(token)),
            ],
        ))
    }
}
pub fn ts_export_declare_clause(
    declare_token: SyntaxToken,
    declaration: AnyJsDeclarationClause,
) -> TsExportDeclareClause {
    TsExportDeclareClause::unwrap_cast(SyntaxNode::new_detached(
        JsSyntaxKind::TS_EXPORT_DECLARE_CLAUSE,
        [
            Some(SyntaxElement::Token(declare_token)),
            Some(SyntaxElement::Node(declaration.into_syntax())),
        ],
    ))
}
pub fn ts_extends_clause(extends_token: SyntaxToken, types: TsTypeList) -> TsExtendsClause {
    TsExtendsClause::unwrap_cast(SyntaxNode::new_detached(
        JsSyntaxKind::TS_EXTENDS_CLAUSE,
        [
            Some(SyntaxElement::Token(extends_token)),
            Some(SyntaxElement::Node(types.into_syntax())),
        ],
    ))
}
pub fn ts_external_module_declaration(
    module_token: SyntaxToken,
    source: AnyJsModuleSource,
) -> TsExternalModuleDeclarationBuilder {
    TsExternalModuleDeclarationBuilder {
        module_token,
        source,
        body: None,
    }
}
pub struct TsExternalModuleDeclarationBuilder {
    module_token: SyntaxToken,
    source: AnyJsModuleSource,
    body: Option<AnyTsExternalModuleDeclarationBody>,
}
impl TsExternalModuleDeclarationBuilder {
    pub fn with_body(mut self, body: AnyTsExternalModuleDeclarationBody) -> Self {
        self.body = Some(body);
        self
    }
    pub fn build(self) -> TsExternalModuleDeclaration {
        TsExternalModuleDeclaration::unwrap_cast(SyntaxNode::new_detached(
            JsSyntaxKind::TS_EXTERNAL_MODULE_DECLARATION,
            [
                Some(SyntaxElement::Token(self.module_token)),
                Some(SyntaxElement::Node(self.source.into_syntax())),
                self.body
                    .map(|token| SyntaxElement::Node(token.into_syntax())),
            ],
        ))
    }
}
pub fn ts_external_module_reference(
    require_token: SyntaxToken,
    l_paren_token: SyntaxToken,
    source: AnyJsModuleSource,
    r_paren_token: SyntaxToken,
) -> TsExternalModuleReference {
    TsExternalModuleReference::unwrap_cast(SyntaxNode::new_detached(
        JsSyntaxKind::TS_EXTERNAL_MODULE_REFERENCE,
        [
            Some(SyntaxElement::Token(require_token)),
            Some(SyntaxElement::Token(l_paren_token)),
            Some(SyntaxElement::Node(source.into_syntax())),
            Some(SyntaxElement::Token(r_paren_token)),
        ],
    ))
}
pub fn ts_function_type(
    parameters: JsParameters,
    fat_arrow_token: SyntaxToken,
    return_type: AnyTsReturnType,
) -> TsFunctionTypeBuilder {
    TsFunctionTypeBuilder {
        parameters,
        fat_arrow_token,
        return_type,
        type_parameters: None,
    }
}
pub struct TsFunctionTypeBuilder {
    parameters: JsParameters,
    fat_arrow_token: SyntaxToken,
    return_type: AnyTsReturnType,
    type_parameters: Option<TsTypeParameters>,
}
impl TsFunctionTypeBuilder {
    pub fn with_type_parameters(mut self, type_parameters: TsTypeParameters) -> Self {
        self.type_parameters = Some(type_parameters);
        self
    }
    pub fn build(self) -> TsFunctionType {
        TsFunctionType::unwrap_cast(SyntaxNode::new_detached(
            JsSyntaxKind::TS_FUNCTION_TYPE,
            [
                self.type_parameters
                    .map(|token| SyntaxElement::Node(token.into_syntax())),
                Some(SyntaxElement::Node(self.parameters.into_syntax())),
                Some(SyntaxElement::Token(self.fat_arrow_token)),
                Some(SyntaxElement::Node(self.return_type.into_syntax())),
            ],
        ))
    }
}
pub fn ts_getter_signature_class_member(
    modifiers: TsMethodSignatureModifierList,
    get_token: SyntaxToken,
    name: AnyJsClassMemberName,
    l_paren_token: SyntaxToken,
    r_paren_token: SyntaxToken,
) -> TsGetterSignatureClassMemberBuilder {
    TsGetterSignatureClassMemberBuilder {
        modifiers,
        get_token,
        name,
        l_paren_token,
        r_paren_token,
        return_type: None,
        semicolon_token: None,
    }
}
pub struct TsGetterSignatureClassMemberBuilder {
    modifiers: TsMethodSignatureModifierList,
    get_token: SyntaxToken,
    name: AnyJsClassMemberName,
    l_paren_token: SyntaxToken,
    r_paren_token: SyntaxToken,
    return_type: Option<TsTypeAnnotation>,
    semicolon_token: Option<SyntaxToken>,
}
impl TsGetterSignatureClassMemberBuilder {
    pub fn with_return_type(mut self, return_type: TsTypeAnnotation) -> Self {
        self.return_type = Some(return_type);
        self
    }
    pub fn with_semicolon_token(mut self, semicolon_token: SyntaxToken) -> Self {
        self.semicolon_token = Some(semicolon_token);
        self
    }
    pub fn build(self) -> TsGetterSignatureClassMember {
        TsGetterSignatureClassMember::unwrap_cast(SyntaxNode::new_detached(
            JsSyntaxKind::TS_GETTER_SIGNATURE_CLASS_MEMBER,
            [
                Some(SyntaxElement::Node(self.modifiers.into_syntax())),
                Some(SyntaxElement::Token(self.get_token)),
                Some(SyntaxElement::Node(self.name.into_syntax())),
                Some(SyntaxElement::Token(self.l_paren_token)),
                Some(SyntaxElement::Token(self.r_paren_token)),
                self.return_type
                    .map(|token| SyntaxElement::Node(token.into_syntax())),
                self.semicolon_token
                    .map(|token| SyntaxElement::Token(token)),
            ],
        ))
    }
}
pub fn ts_getter_signature_type_member(
    get_token: SyntaxToken,
    name: AnyJsObjectMemberName,
    l_paren_token: SyntaxToken,
    r_paren_token: SyntaxToken,
) -> TsGetterSignatureTypeMemberBuilder {
    TsGetterSignatureTypeMemberBuilder {
        get_token,
        name,
        l_paren_token,
        r_paren_token,
        type_annotation: None,
        separator_token_token: None,
    }
}
pub struct TsGetterSignatureTypeMemberBuilder {
    get_token: SyntaxToken,
    name: AnyJsObjectMemberName,
    l_paren_token: SyntaxToken,
    r_paren_token: SyntaxToken,
    type_annotation: Option<TsTypeAnnotation>,
    separator_token_token: Option<SyntaxToken>,
}
impl TsGetterSignatureTypeMemberBuilder {
    pub fn with_type_annotation(mut self, type_annotation: TsTypeAnnotation) -> Self {
        self.type_annotation = Some(type_annotation);
        self
    }
    pub fn with_separator_token_token(mut self, separator_token_token: SyntaxToken) -> Self {
        self.separator_token_token = Some(separator_token_token);
        self
    }
    pub fn build(self) -> TsGetterSignatureTypeMember {
        TsGetterSignatureTypeMember::unwrap_cast(SyntaxNode::new_detached(
            JsSyntaxKind::TS_GETTER_SIGNATURE_TYPE_MEMBER,
            [
                Some(SyntaxElement::Token(self.get_token)),
                Some(SyntaxElement::Node(self.name.into_syntax())),
                Some(SyntaxElement::Token(self.l_paren_token)),
                Some(SyntaxElement::Token(self.r_paren_token)),
                self.type_annotation
                    .map(|token| SyntaxElement::Node(token.into_syntax())),
                self.separator_token_token
                    .map(|token| SyntaxElement::Token(token)),
            ],
        ))
    }
}
pub fn ts_global_declaration(
    global_token: SyntaxToken,
    body: TsModuleBlock,
) -> TsGlobalDeclaration {
    TsGlobalDeclaration::unwrap_cast(SyntaxNode::new_detached(
        JsSyntaxKind::TS_GLOBAL_DECLARATION,
        [
            Some(SyntaxElement::Token(global_token)),
            Some(SyntaxElement::Node(body.into_syntax())),
        ],
    ))
}
pub fn ts_identifier_binding(name_token: SyntaxToken) -> TsIdentifierBinding {
    TsIdentifierBinding::unwrap_cast(SyntaxNode::new_detached(
        JsSyntaxKind::TS_IDENTIFIER_BINDING,
        [Some(SyntaxElement::Token(name_token))],
    ))
}
pub fn ts_implements_clause(
    implements_token: SyntaxToken,
    types: TsTypeList,
) -> TsImplementsClause {
    TsImplementsClause::unwrap_cast(SyntaxNode::new_detached(
        JsSyntaxKind::TS_IMPLEMENTS_CLAUSE,
        [
            Some(SyntaxElement::Token(implements_token)),
            Some(SyntaxElement::Node(types.into_syntax())),
        ],
    ))
}
pub fn ts_import_equals_declaration(
    import_token: SyntaxToken,
    id: AnyJsBinding,
    eq_token: SyntaxToken,
    module_reference: AnyTsModuleReference,
) -> TsImportEqualsDeclarationBuilder {
    TsImportEqualsDeclarationBuilder {
        import_token,
        id,
        eq_token,
        module_reference,
        type_token: None,
        semicolon_token: None,
    }
}
pub struct TsImportEqualsDeclarationBuilder {
    import_token: SyntaxToken,
    id: AnyJsBinding,
    eq_token: SyntaxToken,
    module_reference: AnyTsModuleReference,
    type_token: Option<SyntaxToken>,
    semicolon_token: Option<SyntaxToken>,
}
impl TsImportEqualsDeclarationBuilder {
    pub fn with_type_token(mut self, type_token: SyntaxToken) -> Self {
        self.type_token = Some(type_token);
        self
    }
    pub fn with_semicolon_token(mut self, semicolon_token: SyntaxToken) -> Self {
        self.semicolon_token = Some(semicolon_token);
        self
    }
    pub fn build(self) -> TsImportEqualsDeclaration {
        TsImportEqualsDeclaration::unwrap_cast(SyntaxNode::new_detached(
            JsSyntaxKind::TS_IMPORT_EQUALS_DECLARATION,
            [
                Some(SyntaxElement::Token(self.import_token)),
                self.type_token.map(|token| SyntaxElement::Token(token)),
                Some(SyntaxElement::Node(self.id.into_syntax())),
                Some(SyntaxElement::Token(self.eq_token)),
                Some(SyntaxElement::Node(self.module_reference.into_syntax())),
                self.semicolon_token
                    .map(|token| SyntaxElement::Token(token)),
            ],
        ))
    }
}
pub fn ts_import_type(
    import_token: SyntaxToken,
    arguments: TsImportTypeArguments,
) -> TsImportTypeBuilder {
    TsImportTypeBuilder {
        import_token,
        arguments,
        typeof_token: None,
        qualifier_clause: None,
        type_arguments: None,
    }
}
pub struct TsImportTypeBuilder {
    import_token: SyntaxToken,
    arguments: TsImportTypeArguments,
    typeof_token: Option<SyntaxToken>,
    qualifier_clause: Option<TsImportTypeQualifier>,
    type_arguments: Option<TsTypeArguments>,
}
impl TsImportTypeBuilder {
    pub fn with_typeof_token(mut self, typeof_token: SyntaxToken) -> Self {
        self.typeof_token = Some(typeof_token);
        self
    }
    pub fn with_qualifier_clause(mut self, qualifier_clause: TsImportTypeQualifier) -> Self {
        self.qualifier_clause = Some(qualifier_clause);
        self
    }
    pub fn with_type_arguments(mut self, type_arguments: TsTypeArguments) -> Self {
        self.type_arguments = Some(type_arguments);
        self
    }
    pub fn build(self) -> TsImportType {
        TsImportType::unwrap_cast(SyntaxNode::new_detached(
            JsSyntaxKind::TS_IMPORT_TYPE,
            [
                self.typeof_token.map(|token| SyntaxElement::Token(token)),
                Some(SyntaxElement::Token(self.import_token)),
                Some(SyntaxElement::Node(self.arguments.into_syntax())),
                self.qualifier_clause
                    .map(|token| SyntaxElement::Node(token.into_syntax())),
                self.type_arguments
                    .map(|token| SyntaxElement::Node(token.into_syntax())),
            ],
        ))
    }
}
pub fn ts_import_type_arguments(
    l_paren_token: SyntaxToken,
    argument: AnyTsType,
    r_paren_token: SyntaxToken,
) -> TsImportTypeArgumentsBuilder {
    TsImportTypeArgumentsBuilder {
        l_paren_token,
        argument,
        r_paren_token,
        comma_token: None,
        ts_import_type_assertion_block: None,
    }
}
pub struct TsImportTypeArgumentsBuilder {
    l_paren_token: SyntaxToken,
    argument: AnyTsType,
    r_paren_token: SyntaxToken,
    comma_token: Option<SyntaxToken>,
    ts_import_type_assertion_block: Option<TsImportTypeAssertionBlock>,
}
impl TsImportTypeArgumentsBuilder {
    pub fn with_comma_token(mut self, comma_token: SyntaxToken) -> Self {
        self.comma_token = Some(comma_token);
        self
    }
    pub fn with_ts_import_type_assertion_block(
        mut self,
        ts_import_type_assertion_block: TsImportTypeAssertionBlock,
    ) -> Self {
        self.ts_import_type_assertion_block = Some(ts_import_type_assertion_block);
        self
    }
    pub fn build(self) -> TsImportTypeArguments {
        TsImportTypeArguments::unwrap_cast(SyntaxNode::new_detached(
            JsSyntaxKind::TS_IMPORT_TYPE_ARGUMENTS,
            [
                Some(SyntaxElement::Token(self.l_paren_token)),
                Some(SyntaxElement::Node(self.argument.into_syntax())),
                self.comma_token.map(|token| SyntaxElement::Token(token)),
                self.ts_import_type_assertion_block
                    .map(|token| SyntaxElement::Node(token.into_syntax())),
                Some(SyntaxElement::Token(self.r_paren_token)),
            ],
        ))
    }
}
pub fn ts_import_type_assertion(
    with_token: SyntaxToken,
    colon_token: SyntaxToken,
    l_curly_token: SyntaxToken,
    assertions: JsImportAssertionEntryList,
    r_curly_token: SyntaxToken,
) -> TsImportTypeAssertion {
    TsImportTypeAssertion::unwrap_cast(SyntaxNode::new_detached(
        JsSyntaxKind::TS_IMPORT_TYPE_ASSERTION,
        [
            Some(SyntaxElement::Token(with_token)),
            Some(SyntaxElement::Token(colon_token)),
            Some(SyntaxElement::Token(l_curly_token)),
            Some(SyntaxElement::Node(assertions.into_syntax())),
            Some(SyntaxElement::Token(r_curly_token)),
        ],
    ))
}
pub fn ts_import_type_assertion_block(
    l_curly_token: SyntaxToken,
    type_assertion: TsImportTypeAssertion,
    r_curly_token: SyntaxToken,
) -> TsImportTypeAssertionBlock {
    TsImportTypeAssertionBlock::unwrap_cast(SyntaxNode::new_detached(
        JsSyntaxKind::TS_IMPORT_TYPE_ASSERTION_BLOCK,
        [
            Some(SyntaxElement::Token(l_curly_token)),
            Some(SyntaxElement::Node(type_assertion.into_syntax())),
            Some(SyntaxElement::Token(r_curly_token)),
        ],
    ))
}
pub fn ts_import_type_qualifier(dot_token: SyntaxToken, right: AnyTsName) -> TsImportTypeQualifier {
    TsImportTypeQualifier::unwrap_cast(SyntaxNode::new_detached(
        JsSyntaxKind::TS_IMPORT_TYPE_QUALIFIER,
        [
            Some(SyntaxElement::Token(dot_token)),
            Some(SyntaxElement::Node(right.into_syntax())),
        ],
    ))
}
pub fn ts_in_modifier(modifier_token: SyntaxToken) -> TsInModifier {
    TsInModifier::unwrap_cast(SyntaxNode::new_detached(
        JsSyntaxKind::TS_IN_MODIFIER,
        [Some(SyntaxElement::Token(modifier_token))],
    ))
}
pub fn ts_index_signature_class_member(
    modifiers: TsIndexSignatureModifierList,
    l_brack_token: SyntaxToken,
    parameter: TsIndexSignatureParameter,
    r_brack_token: SyntaxToken,
    type_annotation: TsTypeAnnotation,
) -> TsIndexSignatureClassMemberBuilder {
    TsIndexSignatureClassMemberBuilder {
        modifiers,
        l_brack_token,
        parameter,
        r_brack_token,
        type_annotation,
        semicolon_token: None,
    }
}
pub struct TsIndexSignatureClassMemberBuilder {
    modifiers: TsIndexSignatureModifierList,
    l_brack_token: SyntaxToken,
    parameter: TsIndexSignatureParameter,
    r_brack_token: SyntaxToken,
    type_annotation: TsTypeAnnotation,
    semicolon_token: Option<SyntaxToken>,
}
impl TsIndexSignatureClassMemberBuilder {
    pub fn with_semicolon_token(mut self, semicolon_token: SyntaxToken) -> Self {
        self.semicolon_token = Some(semicolon_token);
        self
    }
    pub fn build(self) -> TsIndexSignatureClassMember {
        TsIndexSignatureClassMember::unwrap_cast(SyntaxNode::new_detached(
            JsSyntaxKind::TS_INDEX_SIGNATURE_CLASS_MEMBER,
            [
                Some(SyntaxElement::Node(self.modifiers.into_syntax())),
                Some(SyntaxElement::Token(self.l_brack_token)),
                Some(SyntaxElement::Node(self.parameter.into_syntax())),
                Some(SyntaxElement::Token(self.r_brack_token)),
                Some(SyntaxElement::Node(self.type_annotation.into_syntax())),
                self.semicolon_token
                    .map(|token| SyntaxElement::Token(token)),
            ],
        ))
    }
}
pub fn ts_index_signature_parameter(
    binding: JsIdentifierBinding,
    type_annotation: TsTypeAnnotation,
) -> TsIndexSignatureParameter {
    TsIndexSignatureParameter::unwrap_cast(SyntaxNode::new_detached(
        JsSyntaxKind::TS_INDEX_SIGNATURE_PARAMETER,
        [
            Some(SyntaxElement::Node(binding.into_syntax())),
            Some(SyntaxElement::Node(type_annotation.into_syntax())),
        ],
    ))
}
pub fn ts_index_signature_type_member(
    l_brack_token: SyntaxToken,
    parameter: TsIndexSignatureParameter,
    r_brack_token: SyntaxToken,
    type_annotation: TsTypeAnnotation,
) -> TsIndexSignatureTypeMemberBuilder {
    TsIndexSignatureTypeMemberBuilder {
        l_brack_token,
        parameter,
        r_brack_token,
        type_annotation,
        readonly_token: None,
        separator_token_token: None,
    }
}
pub struct TsIndexSignatureTypeMemberBuilder {
    l_brack_token: SyntaxToken,
    parameter: TsIndexSignatureParameter,
    r_brack_token: SyntaxToken,
    type_annotation: TsTypeAnnotation,
    readonly_token: Option<SyntaxToken>,
    separator_token_token: Option<SyntaxToken>,
}
impl TsIndexSignatureTypeMemberBuilder {
    pub fn with_readonly_token(mut self, readonly_token: SyntaxToken) -> Self {
        self.readonly_token = Some(readonly_token);
        self
    }
    pub fn with_separator_token_token(mut self, separator_token_token: SyntaxToken) -> Self {
        self.separator_token_token = Some(separator_token_token);
        self
    }
    pub fn build(self) -> TsIndexSignatureTypeMember {
        TsIndexSignatureTypeMember::unwrap_cast(SyntaxNode::new_detached(
            JsSyntaxKind::TS_INDEX_SIGNATURE_TYPE_MEMBER,
            [
                self.readonly_token.map(|token| SyntaxElement::Token(token)),
                Some(SyntaxElement::Token(self.l_brack_token)),
                Some(SyntaxElement::Node(self.parameter.into_syntax())),
                Some(SyntaxElement::Token(self.r_brack_token)),
                Some(SyntaxElement::Node(self.type_annotation.into_syntax())),
                self.separator_token_token
                    .map(|token| SyntaxElement::Token(token)),
            ],
        ))
    }
}
pub fn ts_indexed_access_type(
    object_type: AnyTsType,
    l_brack_token: SyntaxToken,
    index_type: AnyTsType,
    r_brack_token: SyntaxToken,
) -> TsIndexedAccessType {
    TsIndexedAccessType::unwrap_cast(SyntaxNode::new_detached(
        JsSyntaxKind::TS_INDEXED_ACCESS_TYPE,
        [
            Some(SyntaxElement::Node(object_type.into_syntax())),
            Some(SyntaxElement::Token(l_brack_token)),
            Some(SyntaxElement::Node(index_type.into_syntax())),
            Some(SyntaxElement::Token(r_brack_token)),
        ],
    ))
}
pub fn ts_infer_type(infer_token: SyntaxToken, name: TsTypeParameterName) -> TsInferTypeBuilder {
    TsInferTypeBuilder {
        infer_token,
        name,
        constraint: None,
    }
}
pub struct TsInferTypeBuilder {
    infer_token: SyntaxToken,
    name: TsTypeParameterName,
    constraint: Option<TsTypeConstraintClause>,
}
impl TsInferTypeBuilder {
    pub fn with_constraint(mut self, constraint: TsTypeConstraintClause) -> Self {
        self.constraint = Some(constraint);
        self
    }
    pub fn build(self) -> TsInferType {
        TsInferType::unwrap_cast(SyntaxNode::new_detached(
            JsSyntaxKind::TS_INFER_TYPE,
            [
                Some(SyntaxElement::Token(self.infer_token)),
                Some(SyntaxElement::Node(self.name.into_syntax())),
                self.constraint
                    .map(|token| SyntaxElement::Node(token.into_syntax())),
            ],
        ))
    }
}
pub fn ts_initialized_property_signature_class_member(
    modifiers: TsPropertySignatureModifierList,
    name: AnyJsClassMemberName,
    value: JsInitializerClause,
) -> TsInitializedPropertySignatureClassMemberBuilder {
    TsInitializedPropertySignatureClassMemberBuilder {
        modifiers,
        name,
        value,
        question_mark_token: None,
        semicolon_token: None,
    }
}
pub struct TsInitializedPropertySignatureClassMemberBuilder {
    modifiers: TsPropertySignatureModifierList,
    name: AnyJsClassMemberName,
    value: JsInitializerClause,
    question_mark_token: Option<SyntaxToken>,
    semicolon_token: Option<SyntaxToken>,
}
impl TsInitializedPropertySignatureClassMemberBuilder {
    pub fn with_question_mark_token(mut self, question_mark_token: SyntaxToken) -> Self {
        self.question_mark_token = Some(question_mark_token);
        self
    }
    pub fn with_semicolon_token(mut self, semicolon_token: SyntaxToken) -> Self {
        self.semicolon_token = Some(semicolon_token);
        self
    }
    pub fn build(self) -> TsInitializedPropertySignatureClassMember {
        TsInitializedPropertySignatureClassMember::unwrap_cast(SyntaxNode::new_detached(
            JsSyntaxKind::TS_INITIALIZED_PROPERTY_SIGNATURE_CLASS_MEMBER,
            [
                Some(SyntaxElement::Node(self.modifiers.into_syntax())),
                Some(SyntaxElement::Node(self.name.into_syntax())),
                self.question_mark_token
                    .map(|token| SyntaxElement::Token(token)),
                Some(SyntaxElement::Node(self.value.into_syntax())),
                self.semicolon_token
                    .map(|token| SyntaxElement::Token(token)),
            ],
        ))
    }
}
pub fn ts_instantiation_expression(
    expression: AnyJsExpression,
    arguments: TsTypeArguments,
) -> TsInstantiationExpression {
    TsInstantiationExpression::unwrap_cast(SyntaxNode::new_detached(
        JsSyntaxKind::TS_INSTANTIATION_EXPRESSION,
        [
            Some(SyntaxElement::Node(expression.into_syntax())),
            Some(SyntaxElement::Node(arguments.into_syntax())),
        ],
    ))
}
pub fn ts_interface_declaration(
    interface_token: SyntaxToken,
    id: AnyTsIdentifierBinding,
    l_curly_token: SyntaxToken,
    members: TsTypeMemberList,
    r_curly_token: SyntaxToken,
) -> TsInterfaceDeclarationBuilder {
    TsInterfaceDeclarationBuilder {
        interface_token,
        id,
        l_curly_token,
        members,
        r_curly_token,
        type_parameters: None,
        extends_clause: None,
    }
}
pub struct TsInterfaceDeclarationBuilder {
    interface_token: SyntaxToken,
    id: AnyTsIdentifierBinding,
    l_curly_token: SyntaxToken,
    members: TsTypeMemberList,
    r_curly_token: SyntaxToken,
    type_parameters: Option<TsTypeParameters>,
    extends_clause: Option<TsExtendsClause>,
}
impl TsInterfaceDeclarationBuilder {
    pub fn with_type_parameters(mut self, type_parameters: TsTypeParameters) -> Self {
        self.type_parameters = Some(type_parameters);
        self
    }
    pub fn with_extends_clause(mut self, extends_clause: TsExtendsClause) -> Self {
        self.extends_clause = Some(extends_clause);
        self
    }
    pub fn build(self) -> TsInterfaceDeclaration {
        TsInterfaceDeclaration::unwrap_cast(SyntaxNode::new_detached(
            JsSyntaxKind::TS_INTERFACE_DECLARATION,
            [
                Some(SyntaxElement::Token(self.interface_token)),
                Some(SyntaxElement::Node(self.id.into_syntax())),
                self.type_parameters
                    .map(|token| SyntaxElement::Node(token.into_syntax())),
                self.extends_clause
                    .map(|token| SyntaxElement::Node(token.into_syntax())),
                Some(SyntaxElement::Token(self.l_curly_token)),
                Some(SyntaxElement::Node(self.members.into_syntax())),
                Some(SyntaxElement::Token(self.r_curly_token)),
            ],
        ))
    }
}
pub fn ts_intersection_type(types: TsIntersectionTypeElementList) -> TsIntersectionTypeBuilder {
    TsIntersectionTypeBuilder {
        types,
        leading_separator_token: None,
    }
}
pub struct TsIntersectionTypeBuilder {
    types: TsIntersectionTypeElementList,
    leading_separator_token: Option<SyntaxToken>,
}
impl TsIntersectionTypeBuilder {
    pub fn with_leading_separator_token(mut self, leading_separator_token: SyntaxToken) -> Self {
        self.leading_separator_token = Some(leading_separator_token);
        self
    }
    pub fn build(self) -> TsIntersectionType {
        TsIntersectionType::unwrap_cast(SyntaxNode::new_detached(
            JsSyntaxKind::TS_INTERSECTION_TYPE,
            [
                self.leading_separator_token
                    .map(|token| SyntaxElement::Token(token)),
                Some(SyntaxElement::Node(self.types.into_syntax())),
            ],
        ))
    }
}
pub fn ts_literal_enum_member_name(value_token: SyntaxToken) -> TsLiteralEnumMemberName {
    TsLiteralEnumMemberName::unwrap_cast(SyntaxNode::new_detached(
        JsSyntaxKind::TS_LITERAL_ENUM_MEMBER_NAME,
        [Some(SyntaxElement::Token(value_token))],
    ))
}
pub fn ts_mapped_type(
    l_curly_token: SyntaxToken,
    l_brack_token: SyntaxToken,
    property_name: TsTypeParameterName,
    in_token: SyntaxToken,
    keys_type: AnyTsType,
    r_brack_token: SyntaxToken,
    r_curly_token: SyntaxToken,
) -> TsMappedTypeBuilder {
    TsMappedTypeBuilder {
        l_curly_token,
        l_brack_token,
        property_name,
        in_token,
        keys_type,
        r_brack_token,
        r_curly_token,
        readonly_modifier: None,
        as_clause: None,
        optional_modifier: None,
        mapped_type: None,
        semicolon_token: None,
    }
}
pub struct TsMappedTypeBuilder {
    l_curly_token: SyntaxToken,
    l_brack_token: SyntaxToken,
    property_name: TsTypeParameterName,
    in_token: SyntaxToken,
    keys_type: AnyTsType,
    r_brack_token: SyntaxToken,
    r_curly_token: SyntaxToken,
    readonly_modifier: Option<TsMappedTypeReadonlyModifierClause>,
    as_clause: Option<TsMappedTypeAsClause>,
    optional_modifier: Option<TsMappedTypeOptionalModifierClause>,
    mapped_type: Option<TsTypeAnnotation>,
    semicolon_token: Option<SyntaxToken>,
}
impl TsMappedTypeBuilder {
    pub fn with_readonly_modifier(
        mut self,
        readonly_modifier: TsMappedTypeReadonlyModifierClause,
    ) -> Self {
        self.readonly_modifier = Some(readonly_modifier);
        self
    }
    pub fn with_as_clause(mut self, as_clause: TsMappedTypeAsClause) -> Self {
        self.as_clause = Some(as_clause);
        self
    }
    pub fn with_optional_modifier(
        mut self,
        optional_modifier: TsMappedTypeOptionalModifierClause,
    ) -> Self {
        self.optional_modifier = Some(optional_modifier);
        self
    }
    pub fn with_mapped_type(mut self, mapped_type: TsTypeAnnotation) -> Self {
        self.mapped_type = Some(mapped_type);
        self
    }
    pub fn with_semicolon_token(mut self, semicolon_token: SyntaxToken) -> Self {
        self.semicolon_token = Some(semicolon_token);
        self
    }
    pub fn build(self) -> TsMappedType {
        TsMappedType::unwrap_cast(SyntaxNode::new_detached(
            JsSyntaxKind::TS_MAPPED_TYPE,
            [
                Some(SyntaxElement::Token(self.l_curly_token)),
                self.readonly_modifier
                    .map(|token| SyntaxElement::Node(token.into_syntax())),
                Some(SyntaxElement::Token(self.l_brack_token)),
                Some(SyntaxElement::Node(self.property_name.into_syntax())),
                Some(SyntaxElement::Token(self.in_token)),
                Some(SyntaxElement::Node(self.keys_type.into_syntax())),
                self.as_clause
                    .map(|token| SyntaxElement::Node(token.into_syntax())),
                Some(SyntaxElement::Token(self.r_brack_token)),
                self.optional_modifier
                    .map(|token| SyntaxElement::Node(token.into_syntax())),
                self.mapped_type
                    .map(|token| SyntaxElement::Node(token.into_syntax())),
                self.semicolon_token
                    .map(|token| SyntaxElement::Token(token)),
                Some(SyntaxElement::Token(self.r_curly_token)),
            ],
        ))
    }
}
pub fn ts_mapped_type_as_clause(as_token: SyntaxToken, ty: AnyTsType) -> TsMappedTypeAsClause {
    TsMappedTypeAsClause::unwrap_cast(SyntaxNode::new_detached(
        JsSyntaxKind::TS_MAPPED_TYPE_AS_CLAUSE,
        [
            Some(SyntaxElement::Token(as_token)),
            Some(SyntaxElement::Node(ty.into_syntax())),
        ],
    ))
}
pub fn ts_mapped_type_optional_modifier_clause(
    question_mark_token: SyntaxToken,
) -> TsMappedTypeOptionalModifierClauseBuilder {
    TsMappedTypeOptionalModifierClauseBuilder {
        question_mark_token,
        operator_token_token: None,
    }
}
pub struct TsMappedTypeOptionalModifierClauseBuilder {
    question_mark_token: SyntaxToken,
    operator_token_token: Option<SyntaxToken>,
}
impl TsMappedTypeOptionalModifierClauseBuilder {
    pub fn with_operator_token_token(mut self, operator_token_token: SyntaxToken) -> Self {
        self.operator_token_token = Some(operator_token_token);
        self
    }
    pub fn build(self) -> TsMappedTypeOptionalModifierClause {
        TsMappedTypeOptionalModifierClause::unwrap_cast(SyntaxNode::new_detached(
            JsSyntaxKind::TS_MAPPED_TYPE_OPTIONAL_MODIFIER_CLAUSE,
            [
                self.operator_token_token
                    .map(|token| SyntaxElement::Token(token)),
                Some(SyntaxElement::Token(self.question_mark_token)),
            ],
        ))
    }
}
pub fn ts_mapped_type_readonly_modifier_clause(
    readonly_token: SyntaxToken,
) -> TsMappedTypeReadonlyModifierClauseBuilder {
    TsMappedTypeReadonlyModifierClauseBuilder {
        readonly_token,
        operator_token_token: None,
    }
}
pub struct TsMappedTypeReadonlyModifierClauseBuilder {
    readonly_token: SyntaxToken,
    operator_token_token: Option<SyntaxToken>,
}
impl TsMappedTypeReadonlyModifierClauseBuilder {
    pub fn with_operator_token_token(mut self, operator_token_token: SyntaxToken) -> Self {
        self.operator_token_token = Some(operator_token_token);
        self
    }
    pub fn build(self) -> TsMappedTypeReadonlyModifierClause {
        TsMappedTypeReadonlyModifierClause::unwrap_cast(SyntaxNode::new_detached(
            JsSyntaxKind::TS_MAPPED_TYPE_READONLY_MODIFIER_CLAUSE,
            [
                self.operator_token_token
                    .map(|token| SyntaxElement::Token(token)),
                Some(SyntaxElement::Token(self.readonly_token)),
            ],
        ))
    }
}
pub fn ts_method_signature_class_member(
    modifiers: TsMethodSignatureModifierList,
    name: AnyJsClassMemberName,
    parameters: JsParameters,
) -> TsMethodSignatureClassMemberBuilder {
    TsMethodSignatureClassMemberBuilder {
        modifiers,
        name,
        parameters,
        async_token: None,
        question_mark_token: None,
        type_parameters: None,
        return_type_annotation: None,
        semicolon_token: None,
    }
}
pub struct TsMethodSignatureClassMemberBuilder {
    modifiers: TsMethodSignatureModifierList,
    name: AnyJsClassMemberName,
    parameters: JsParameters,
    async_token: Option<SyntaxToken>,
    question_mark_token: Option<SyntaxToken>,
    type_parameters: Option<TsTypeParameters>,
    return_type_annotation: Option<TsReturnTypeAnnotation>,
    semicolon_token: Option<SyntaxToken>,
}
impl TsMethodSignatureClassMemberBuilder {
    pub fn with_async_token(mut self, async_token: SyntaxToken) -> Self {
        self.async_token = Some(async_token);
        self
    }
    pub fn with_question_mark_token(mut self, question_mark_token: SyntaxToken) -> Self {
        self.question_mark_token = Some(question_mark_token);
        self
    }
    pub fn with_type_parameters(mut self, type_parameters: TsTypeParameters) -> Self {
        self.type_parameters = Some(type_parameters);
        self
    }
    pub fn with_return_type_annotation(
        mut self,
        return_type_annotation: TsReturnTypeAnnotation,
    ) -> Self {
        self.return_type_annotation = Some(return_type_annotation);
        self
    }
    pub fn with_semicolon_token(mut self, semicolon_token: SyntaxToken) -> Self {
        self.semicolon_token = Some(semicolon_token);
        self
    }
    pub fn build(self) -> TsMethodSignatureClassMember {
        TsMethodSignatureClassMember::unwrap_cast(SyntaxNode::new_detached(
            JsSyntaxKind::TS_METHOD_SIGNATURE_CLASS_MEMBER,
            [
                Some(SyntaxElement::Node(self.modifiers.into_syntax())),
                self.async_token.map(|token| SyntaxElement::Token(token)),
                Some(SyntaxElement::Node(self.name.into_syntax())),
                self.question_mark_token
                    .map(|token| SyntaxElement::Token(token)),
                self.type_parameters
                    .map(|token| SyntaxElement::Node(token.into_syntax())),
                Some(SyntaxElement::Node(self.parameters.into_syntax())),
                self.return_type_annotation
                    .map(|token| SyntaxElement::Node(token.into_syntax())),
                self.semicolon_token
                    .map(|token| SyntaxElement::Token(token)),
            ],
        ))
    }
}
pub fn ts_method_signature_type_member(
    name: AnyJsObjectMemberName,
    parameters: JsParameters,
) -> TsMethodSignatureTypeMemberBuilder {
    TsMethodSignatureTypeMemberBuilder {
        name,
        parameters,
        optional_token: None,
        type_parameters: None,
        return_type_annotation: None,
        separator_token_token: None,
    }
}
pub struct TsMethodSignatureTypeMemberBuilder {
    name: AnyJsObjectMemberName,
    parameters: JsParameters,
    optional_token: Option<SyntaxToken>,
    type_parameters: Option<TsTypeParameters>,
    return_type_annotation: Option<TsReturnTypeAnnotation>,
    separator_token_token: Option<SyntaxToken>,
}
impl TsMethodSignatureTypeMemberBuilder {
    pub fn with_optional_token(mut self, optional_token: SyntaxToken) -> Self {
        self.optional_token = Some(optional_token);
        self
    }
    pub fn with_type_parameters(mut self, type_parameters: TsTypeParameters) -> Self {
        self.type_parameters = Some(type_parameters);
        self
    }
    pub fn with_return_type_annotation(
        mut self,
        return_type_annotation: TsReturnTypeAnnotation,
    ) -> Self {
        self.return_type_annotation = Some(return_type_annotation);
        self
    }
    pub fn with_separator_token_token(mut self, separator_token_token: SyntaxToken) -> Self {
        self.separator_token_token = Some(separator_token_token);
        self
    }
    pub fn build(self) -> TsMethodSignatureTypeMember {
        TsMethodSignatureTypeMember::unwrap_cast(SyntaxNode::new_detached(
            JsSyntaxKind::TS_METHOD_SIGNATURE_TYPE_MEMBER,
            [
                Some(SyntaxElement::Node(self.name.into_syntax())),
                self.optional_token.map(|token| SyntaxElement::Token(token)),
                self.type_parameters
                    .map(|token| SyntaxElement::Node(token.into_syntax())),
                Some(SyntaxElement::Node(self.parameters.into_syntax())),
                self.return_type_annotation
                    .map(|token| SyntaxElement::Node(token.into_syntax())),
                self.separator_token_token
                    .map(|token| SyntaxElement::Token(token)),
            ],
        ))
    }
}
pub fn ts_module_block(
    l_curly_token: SyntaxToken,
    items: JsModuleItemList,
    r_curly_token: SyntaxToken,
) -> TsModuleBlock {
    TsModuleBlock::unwrap_cast(SyntaxNode::new_detached(
        JsSyntaxKind::TS_MODULE_BLOCK,
        [
            Some(SyntaxElement::Token(l_curly_token)),
            Some(SyntaxElement::Node(items.into_syntax())),
            Some(SyntaxElement::Token(r_curly_token)),
        ],
    ))
}
pub fn ts_module_declaration(
    module_or_namespace_token: SyntaxToken,
    name: AnyTsModuleName,
    body: TsModuleBlock,
) -> TsModuleDeclaration {
    TsModuleDeclaration::unwrap_cast(SyntaxNode::new_detached(
        JsSyntaxKind::TS_MODULE_DECLARATION,
        [
            Some(SyntaxElement::Token(module_or_namespace_token)),
            Some(SyntaxElement::Node(name.into_syntax())),
            Some(SyntaxElement::Node(body.into_syntax())),
        ],
    ))
}
pub fn ts_named_tuple_type_element(
    name: JsName,
    colon_token: SyntaxToken,
    ty: AnyTsType,
) -> TsNamedTupleTypeElementBuilder {
    TsNamedTupleTypeElementBuilder {
        name,
        colon_token,
        ty,
        dotdotdot_token: None,
        question_mark_token: None,
    }
}
pub struct TsNamedTupleTypeElementBuilder {
    name: JsName,
    colon_token: SyntaxToken,
    ty: AnyTsType,
    dotdotdot_token: Option<SyntaxToken>,
    question_mark_token: Option<SyntaxToken>,
}
impl TsNamedTupleTypeElementBuilder {
    pub fn with_dotdotdot_token(mut self, dotdotdot_token: SyntaxToken) -> Self {
        self.dotdotdot_token = Some(dotdotdot_token);
        self
    }
    pub fn with_question_mark_token(mut self, question_mark_token: SyntaxToken) -> Self {
        self.question_mark_token = Some(question_mark_token);
        self
    }
    pub fn build(self) -> TsNamedTupleTypeElement {
        TsNamedTupleTypeElement::unwrap_cast(SyntaxNode::new_detached(
            JsSyntaxKind::TS_NAMED_TUPLE_TYPE_ELEMENT,
            [
                self.dotdotdot_token
                    .map(|token| SyntaxElement::Token(token)),
                Some(SyntaxElement::Node(self.name.into_syntax())),
                self.question_mark_token
                    .map(|token| SyntaxElement::Token(token)),
                Some(SyntaxElement::Token(self.colon_token)),
                Some(SyntaxElement::Node(self.ty.into_syntax())),
            ],
        ))
    }
}
pub fn ts_never_type(never_token: SyntaxToken) -> TsNeverType {
    TsNeverType::unwrap_cast(SyntaxNode::new_detached(
        JsSyntaxKind::TS_NEVER_TYPE,
        [Some(SyntaxElement::Token(never_token))],
    ))
}
pub fn ts_non_null_assertion_assignment(
    assignment: AnyJsAssignment,
    excl_token: SyntaxToken,
) -> TsNonNullAssertionAssignment {
    TsNonNullAssertionAssignment::unwrap_cast(SyntaxNode::new_detached(
        JsSyntaxKind::TS_NON_NULL_ASSERTION_ASSIGNMENT,
        [
            Some(SyntaxElement::Node(assignment.into_syntax())),
            Some(SyntaxElement::Token(excl_token)),
        ],
    ))
}
pub fn ts_non_null_assertion_expression(
    expression: AnyJsExpression,
    excl_token: SyntaxToken,
) -> TsNonNullAssertionExpression {
    TsNonNullAssertionExpression::unwrap_cast(SyntaxNode::new_detached(
        JsSyntaxKind::TS_NON_NULL_ASSERTION_EXPRESSION,
        [
            Some(SyntaxElement::Node(expression.into_syntax())),
            Some(SyntaxElement::Token(excl_token)),
        ],
    ))
}
pub fn ts_non_primitive_type(object_token: SyntaxToken) -> TsNonPrimitiveType {
    TsNonPrimitiveType::unwrap_cast(SyntaxNode::new_detached(
        JsSyntaxKind::TS_NON_PRIMITIVE_TYPE,
        [Some(SyntaxElement::Token(object_token))],
    ))
}
pub fn ts_null_literal_type(literal_token: SyntaxToken) -> TsNullLiteralType {
    TsNullLiteralType::unwrap_cast(SyntaxNode::new_detached(
        JsSyntaxKind::TS_NULL_LITERAL_TYPE,
        [Some(SyntaxElement::Token(literal_token))],
    ))
}
pub fn ts_number_literal_type(literal_token: SyntaxToken) -> TsNumberLiteralTypeBuilder {
    TsNumberLiteralTypeBuilder {
        literal_token,
        minus_token: None,
    }
}
pub struct TsNumberLiteralTypeBuilder {
    literal_token: SyntaxToken,
    minus_token: Option<SyntaxToken>,
}
impl TsNumberLiteralTypeBuilder {
    pub fn with_minus_token(mut self, minus_token: SyntaxToken) -> Self {
        self.minus_token = Some(minus_token);
        self
    }
    pub fn build(self) -> TsNumberLiteralType {
        TsNumberLiteralType::unwrap_cast(SyntaxNode::new_detached(
            JsSyntaxKind::TS_NUMBER_LITERAL_TYPE,
            [
                self.minus_token.map(|token| SyntaxElement::Token(token)),
                Some(SyntaxElement::Token(self.literal_token)),
            ],
        ))
    }
}
pub fn ts_number_type(number_token: SyntaxToken) -> TsNumberType {
    TsNumberType::unwrap_cast(SyntaxNode::new_detached(
        JsSyntaxKind::TS_NUMBER_TYPE,
        [Some(SyntaxElement::Token(number_token))],
    ))
}
pub fn ts_object_type(
    l_curly_token: SyntaxToken,
    members: TsTypeMemberList,
    r_curly_token: SyntaxToken,
) -> TsObjectType {
    TsObjectType::unwrap_cast(SyntaxNode::new_detached(
        JsSyntaxKind::TS_OBJECT_TYPE,
        [
            Some(SyntaxElement::Token(l_curly_token)),
            Some(SyntaxElement::Node(members.into_syntax())),
            Some(SyntaxElement::Token(r_curly_token)),
        ],
    ))
}
pub fn ts_optional_property_annotation(
    question_mark_token: SyntaxToken,
) -> TsOptionalPropertyAnnotationBuilder {
    TsOptionalPropertyAnnotationBuilder {
        question_mark_token,
        type_annotation: None,
    }
}
pub struct TsOptionalPropertyAnnotationBuilder {
    question_mark_token: SyntaxToken,
    type_annotation: Option<TsTypeAnnotation>,
}
impl TsOptionalPropertyAnnotationBuilder {
    pub fn with_type_annotation(mut self, type_annotation: TsTypeAnnotation) -> Self {
        self.type_annotation = Some(type_annotation);
        self
    }
    pub fn build(self) -> TsOptionalPropertyAnnotation {
        TsOptionalPropertyAnnotation::unwrap_cast(SyntaxNode::new_detached(
            JsSyntaxKind::TS_OPTIONAL_PROPERTY_ANNOTATION,
            [
                Some(SyntaxElement::Token(self.question_mark_token)),
                self.type_annotation
                    .map(|token| SyntaxElement::Node(token.into_syntax())),
            ],
        ))
    }
}
pub fn ts_optional_tuple_type_element(
    ty: AnyTsType,
    question_mark_token: SyntaxToken,
) -> TsOptionalTupleTypeElement {
    TsOptionalTupleTypeElement::unwrap_cast(SyntaxNode::new_detached(
        JsSyntaxKind::TS_OPTIONAL_TUPLE_TYPE_ELEMENT,
        [
            Some(SyntaxElement::Node(ty.into_syntax())),
            Some(SyntaxElement::Token(question_mark_token)),
        ],
    ))
}
pub fn ts_out_modifier(modifier_token: SyntaxToken) -> TsOutModifier {
    TsOutModifier::unwrap_cast(SyntaxNode::new_detached(
        JsSyntaxKind::TS_OUT_MODIFIER,
        [Some(SyntaxElement::Token(modifier_token))],
    ))
}
pub fn ts_override_modifier(modifier_token: SyntaxToken) -> TsOverrideModifier {
    TsOverrideModifier::unwrap_cast(SyntaxNode::new_detached(
        JsSyntaxKind::TS_OVERRIDE_MODIFIER,
        [Some(SyntaxElement::Token(modifier_token))],
    ))
}
pub fn ts_parenthesized_type(
    l_paren_token: SyntaxToken,
    ty: AnyTsType,
    r_paren_token: SyntaxToken,
) -> TsParenthesizedType {
    TsParenthesizedType::unwrap_cast(SyntaxNode::new_detached(
        JsSyntaxKind::TS_PARENTHESIZED_TYPE,
        [
            Some(SyntaxElement::Token(l_paren_token)),
            Some(SyntaxElement::Node(ty.into_syntax())),
            Some(SyntaxElement::Token(r_paren_token)),
        ],
    ))
}
pub fn ts_predicate_return_type(
    parameter_name: AnyTsTypePredicateParameterName,
    is_token: SyntaxToken,
    ty: AnyTsType,
) -> TsPredicateReturnType {
    TsPredicateReturnType::unwrap_cast(SyntaxNode::new_detached(
        JsSyntaxKind::TS_PREDICATE_RETURN_TYPE,
        [
            Some(SyntaxElement::Node(parameter_name.into_syntax())),
            Some(SyntaxElement::Token(is_token)),
            Some(SyntaxElement::Node(ty.into_syntax())),
        ],
    ))
}
pub fn ts_property_parameter(
    decorators: JsDecoratorList,
    modifiers: TsPropertyParameterModifierList,
    formal_parameter: AnyJsFormalParameter,
) -> TsPropertyParameter {
    TsPropertyParameter::unwrap_cast(SyntaxNode::new_detached(
        JsSyntaxKind::TS_PROPERTY_PARAMETER,
        [
            Some(SyntaxElement::Node(decorators.into_syntax())),
            Some(SyntaxElement::Node(modifiers.into_syntax())),
            Some(SyntaxElement::Node(formal_parameter.into_syntax())),
        ],
    ))
}
pub fn ts_property_signature_class_member(
    modifiers: TsPropertySignatureModifierList,
    name: AnyJsClassMemberName,
) -> TsPropertySignatureClassMemberBuilder {
    TsPropertySignatureClassMemberBuilder {
        modifiers,
        name,
        property_annotation: None,
        semicolon_token: None,
    }
}
pub struct TsPropertySignatureClassMemberBuilder {
    modifiers: TsPropertySignatureModifierList,
    name: AnyJsClassMemberName,
    property_annotation: Option<AnyTsPropertySignatureAnnotation>,
    semicolon_token: Option<SyntaxToken>,
}
impl TsPropertySignatureClassMemberBuilder {
    pub fn with_property_annotation(
        mut self,
        property_annotation: AnyTsPropertySignatureAnnotation,
    ) -> Self {
        self.property_annotation = Some(property_annotation);
        self
    }
    pub fn with_semicolon_token(mut self, semicolon_token: SyntaxToken) -> Self {
        self.semicolon_token = Some(semicolon_token);
        self
    }
    pub fn build(self) -> TsPropertySignatureClassMember {
        TsPropertySignatureClassMember::unwrap_cast(SyntaxNode::new_detached(
            JsSyntaxKind::TS_PROPERTY_SIGNATURE_CLASS_MEMBER,
            [
                Some(SyntaxElement::Node(self.modifiers.into_syntax())),
                Some(SyntaxElement::Node(self.name.into_syntax())),
                self.property_annotation
                    .map(|token| SyntaxElement::Node(token.into_syntax())),
                self.semicolon_token
                    .map(|token| SyntaxElement::Token(token)),
            ],
        ))
    }
}
pub fn ts_property_signature_type_member(
    name: AnyJsObjectMemberName,
) -> TsPropertySignatureTypeMemberBuilder {
    TsPropertySignatureTypeMemberBuilder {
        name,
        readonly_token: None,
        optional_token: None,
        type_annotation: None,
        separator_token_token: None,
    }
}
pub struct TsPropertySignatureTypeMemberBuilder {
    name: AnyJsObjectMemberName,
    readonly_token: Option<SyntaxToken>,
    optional_token: Option<SyntaxToken>,
    type_annotation: Option<TsTypeAnnotation>,
    separator_token_token: Option<SyntaxToken>,
}
impl TsPropertySignatureTypeMemberBuilder {
    pub fn with_readonly_token(mut self, readonly_token: SyntaxToken) -> Self {
        self.readonly_token = Some(readonly_token);
        self
    }
    pub fn with_optional_token(mut self, optional_token: SyntaxToken) -> Self {
        self.optional_token = Some(optional_token);
        self
    }
    pub fn with_type_annotation(mut self, type_annotation: TsTypeAnnotation) -> Self {
        self.type_annotation = Some(type_annotation);
        self
    }
    pub fn with_separator_token_token(mut self, separator_token_token: SyntaxToken) -> Self {
        self.separator_token_token = Some(separator_token_token);
        self
    }
    pub fn build(self) -> TsPropertySignatureTypeMember {
        TsPropertySignatureTypeMember::unwrap_cast(SyntaxNode::new_detached(
            JsSyntaxKind::TS_PROPERTY_SIGNATURE_TYPE_MEMBER,
            [
                self.readonly_token.map(|token| SyntaxElement::Token(token)),
                Some(SyntaxElement::Node(self.name.into_syntax())),
                self.optional_token.map(|token| SyntaxElement::Token(token)),
                self.type_annotation
                    .map(|token| SyntaxElement::Node(token.into_syntax())),
                self.separator_token_token
                    .map(|token| SyntaxElement::Token(token)),
            ],
        ))
    }
}
pub fn ts_qualified_module_name(
    left: AnyTsModuleName,
    dot_token: SyntaxToken,
    right: JsName,
) -> TsQualifiedModuleName {
    TsQualifiedModuleName::unwrap_cast(SyntaxNode::new_detached(
        JsSyntaxKind::TS_QUALIFIED_MODULE_NAME,
        [
            Some(SyntaxElement::Node(left.into_syntax())),
            Some(SyntaxElement::Token(dot_token)),
            Some(SyntaxElement::Node(right.into_syntax())),
        ],
    ))
}
pub fn ts_qualified_name(
    left: AnyTsName,
    dot_token: SyntaxToken,
    right: JsName,
) -> TsQualifiedName {
    TsQualifiedName::unwrap_cast(SyntaxNode::new_detached(
        JsSyntaxKind::TS_QUALIFIED_NAME,
        [
            Some(SyntaxElement::Node(left.into_syntax())),
            Some(SyntaxElement::Token(dot_token)),
            Some(SyntaxElement::Node(right.into_syntax())),
        ],
    ))
}
pub fn ts_readonly_modifier(modifier_token: SyntaxToken) -> TsReadonlyModifier {
    TsReadonlyModifier::unwrap_cast(SyntaxNode::new_detached(
        JsSyntaxKind::TS_READONLY_MODIFIER,
        [Some(SyntaxElement::Token(modifier_token))],
    ))
}
pub fn ts_reference_type(name: AnyTsName) -> TsReferenceTypeBuilder {
    TsReferenceTypeBuilder {
        name,
        type_arguments: None,
    }
}
pub struct TsReferenceTypeBuilder {
    name: AnyTsName,
    type_arguments: Option<TsTypeArguments>,
}
impl TsReferenceTypeBuilder {
    pub fn with_type_arguments(mut self, type_arguments: TsTypeArguments) -> Self {
        self.type_arguments = Some(type_arguments);
        self
    }
    pub fn build(self) -> TsReferenceType {
        TsReferenceType::unwrap_cast(SyntaxNode::new_detached(
            JsSyntaxKind::TS_REFERENCE_TYPE,
            [
                Some(SyntaxElement::Node(self.name.into_syntax())),
                self.type_arguments
                    .map(|token| SyntaxElement::Node(token.into_syntax())),
            ],
        ))
    }
}
pub fn ts_rest_tuple_type_element(
    dotdotdot_token: SyntaxToken,
    ty: AnyTsType,
) -> TsRestTupleTypeElement {
    TsRestTupleTypeElement::unwrap_cast(SyntaxNode::new_detached(
        JsSyntaxKind::TS_REST_TUPLE_TYPE_ELEMENT,
        [
            Some(SyntaxElement::Token(dotdotdot_token)),
            Some(SyntaxElement::Node(ty.into_syntax())),
        ],
    ))
}
pub fn ts_return_type_annotation(
    colon_token: SyntaxToken,
    ty: AnyTsReturnType,
) -> TsReturnTypeAnnotation {
    TsReturnTypeAnnotation::unwrap_cast(SyntaxNode::new_detached(
        JsSyntaxKind::TS_RETURN_TYPE_ANNOTATION,
        [
            Some(SyntaxElement::Token(colon_token)),
            Some(SyntaxElement::Node(ty.into_syntax())),
        ],
    ))
}
pub fn ts_satisfies_assignment(
    assignment: AnyJsAssignment,
    satisfies_token: SyntaxToken,
    ty: AnyTsType,
) -> TsSatisfiesAssignment {
    TsSatisfiesAssignment::unwrap_cast(SyntaxNode::new_detached(
        JsSyntaxKind::TS_SATISFIES_ASSIGNMENT,
        [
            Some(SyntaxElement::Node(assignment.into_syntax())),
            Some(SyntaxElement::Token(satisfies_token)),
            Some(SyntaxElement::Node(ty.into_syntax())),
        ],
    ))
}
pub fn ts_satisfies_expression(
    expression: AnyJsExpression,
    satisfies_token: SyntaxToken,
    ty: AnyTsType,
) -> TsSatisfiesExpression {
    TsSatisfiesExpression::unwrap_cast(SyntaxNode::new_detached(
        JsSyntaxKind::TS_SATISFIES_EXPRESSION,
        [
            Some(SyntaxElement::Node(expression.into_syntax())),
            Some(SyntaxElement::Token(satisfies_token)),
            Some(SyntaxElement::Node(ty.into_syntax())),
        ],
    ))
}
pub fn ts_setter_signature_class_member(
    modifiers: TsMethodSignatureModifierList,
    set_token: SyntaxToken,
    name: AnyJsClassMemberName,
    l_paren_token: SyntaxToken,
    parameter: AnyJsFormalParameter,
    r_paren_token: SyntaxToken,
) -> TsSetterSignatureClassMemberBuilder {
    TsSetterSignatureClassMemberBuilder {
        modifiers,
        set_token,
        name,
        l_paren_token,
        parameter,
        r_paren_token,
        comma_token: None,
        semicolon_token: None,
    }
}
pub struct TsSetterSignatureClassMemberBuilder {
    modifiers: TsMethodSignatureModifierList,
    set_token: SyntaxToken,
    name: AnyJsClassMemberName,
    l_paren_token: SyntaxToken,
    parameter: AnyJsFormalParameter,
    r_paren_token: SyntaxToken,
    comma_token: Option<SyntaxToken>,
    semicolon_token: Option<SyntaxToken>,
}
impl TsSetterSignatureClassMemberBuilder {
    pub fn with_comma_token(mut self, comma_token: SyntaxToken) -> Self {
        self.comma_token = Some(comma_token);
        self
    }
    pub fn with_semicolon_token(mut self, semicolon_token: SyntaxToken) -> Self {
        self.semicolon_token = Some(semicolon_token);
        self
    }
    pub fn build(self) -> TsSetterSignatureClassMember {
        TsSetterSignatureClassMember::unwrap_cast(SyntaxNode::new_detached(
            JsSyntaxKind::TS_SETTER_SIGNATURE_CLASS_MEMBER,
            [
                Some(SyntaxElement::Node(self.modifiers.into_syntax())),
                Some(SyntaxElement::Token(self.set_token)),
                Some(SyntaxElement::Node(self.name.into_syntax())),
                Some(SyntaxElement::Token(self.l_paren_token)),
                Some(SyntaxElement::Node(self.parameter.into_syntax())),
                self.comma_token.map(|token| SyntaxElement::Token(token)),
                Some(SyntaxElement::Token(self.r_paren_token)),
                self.semicolon_token
                    .map(|token| SyntaxElement::Token(token)),
            ],
        ))
    }
}
pub fn ts_setter_signature_type_member(
    set_token: SyntaxToken,
    name: AnyJsObjectMemberName,
    l_paren_token: SyntaxToken,
    parameter: AnyJsFormalParameter,
    r_paren_token: SyntaxToken,
) -> TsSetterSignatureTypeMemberBuilder {
    TsSetterSignatureTypeMemberBuilder {
        set_token,
        name,
        l_paren_token,
        parameter,
        r_paren_token,
        comma_token: None,
        separator_token_token: None,
    }
}
pub struct TsSetterSignatureTypeMemberBuilder {
    set_token: SyntaxToken,
    name: AnyJsObjectMemberName,
    l_paren_token: SyntaxToken,
    parameter: AnyJsFormalParameter,
    r_paren_token: SyntaxToken,
    comma_token: Option<SyntaxToken>,
    separator_token_token: Option<SyntaxToken>,
}
impl TsSetterSignatureTypeMemberBuilder {
    pub fn with_comma_token(mut self, comma_token: SyntaxToken) -> Self {
        self.comma_token = Some(comma_token);
        self
    }
    pub fn with_separator_token_token(mut self, separator_token_token: SyntaxToken) -> Self {
        self.separator_token_token = Some(separator_token_token);
        self
    }
    pub fn build(self) -> TsSetterSignatureTypeMember {
        TsSetterSignatureTypeMember::unwrap_cast(SyntaxNode::new_detached(
            JsSyntaxKind::TS_SETTER_SIGNATURE_TYPE_MEMBER,
            [
                Some(SyntaxElement::Token(self.set_token)),
                Some(SyntaxElement::Node(self.name.into_syntax())),
                Some(SyntaxElement::Token(self.l_paren_token)),
                Some(SyntaxElement::Node(self.parameter.into_syntax())),
                self.comma_token.map(|token| SyntaxElement::Token(token)),
                Some(SyntaxElement::Token(self.r_paren_token)),
                self.separator_token_token
                    .map(|token| SyntaxElement::Token(token)),
            ],
        ))
    }
}
pub fn ts_string_literal_type(literal_token: SyntaxToken) -> TsStringLiteralType {
    TsStringLiteralType::unwrap_cast(SyntaxNode::new_detached(
        JsSyntaxKind::TS_STRING_LITERAL_TYPE,
        [Some(SyntaxElement::Token(literal_token))],
    ))
}
pub fn ts_string_type(string_token: SyntaxToken) -> TsStringType {
    TsStringType::unwrap_cast(SyntaxNode::new_detached(
        JsSyntaxKind::TS_STRING_TYPE,
        [Some(SyntaxElement::Token(string_token))],
    ))
}
pub fn ts_symbol_type(symbol_token: SyntaxToken) -> TsSymbolType {
    TsSymbolType::unwrap_cast(SyntaxNode::new_detached(
        JsSyntaxKind::TS_SYMBOL_TYPE,
        [Some(SyntaxElement::Token(symbol_token))],
    ))
}
pub fn ts_template_chunk_element(template_chunk_token: SyntaxToken) -> TsTemplateChunkElement {
    TsTemplateChunkElement::unwrap_cast(SyntaxNode::new_detached(
        JsSyntaxKind::TS_TEMPLATE_CHUNK_ELEMENT,
        [Some(SyntaxElement::Token(template_chunk_token))],
    ))
}
pub fn ts_template_element(
    dollar_curly_token: SyntaxToken,
    ty: AnyTsType,
    r_curly_token: SyntaxToken,
) -> TsTemplateElement {
    TsTemplateElement::unwrap_cast(SyntaxNode::new_detached(
        JsSyntaxKind::TS_TEMPLATE_ELEMENT,
        [
            Some(SyntaxElement::Token(dollar_curly_token)),
            Some(SyntaxElement::Node(ty.into_syntax())),
            Some(SyntaxElement::Token(r_curly_token)),
        ],
    ))
}
pub fn ts_template_literal_type(
    l_tick_token: SyntaxToken,
    elements: TsTemplateElementList,
    r_tick_token: SyntaxToken,
) -> TsTemplateLiteralType {
    TsTemplateLiteralType::unwrap_cast(SyntaxNode::new_detached(
        JsSyntaxKind::TS_TEMPLATE_LITERAL_TYPE,
        [
            Some(SyntaxElement::Token(l_tick_token)),
            Some(SyntaxElement::Node(elements.into_syntax())),
            Some(SyntaxElement::Token(r_tick_token)),
        ],
    ))
}
pub fn ts_this_parameter(this_token: SyntaxToken) -> TsThisParameterBuilder {
    TsThisParameterBuilder {
        this_token,
        type_annotation: None,
    }
}
pub struct TsThisParameterBuilder {
    this_token: SyntaxToken,
    type_annotation: Option<TsTypeAnnotation>,
}
impl TsThisParameterBuilder {
    pub fn with_type_annotation(mut self, type_annotation: TsTypeAnnotation) -> Self {
        self.type_annotation = Some(type_annotation);
        self
    }
    pub fn build(self) -> TsThisParameter {
        TsThisParameter::unwrap_cast(SyntaxNode::new_detached(
            JsSyntaxKind::TS_THIS_PARAMETER,
            [
                Some(SyntaxElement::Token(self.this_token)),
                self.type_annotation
                    .map(|token| SyntaxElement::Node(token.into_syntax())),
            ],
        ))
    }
}
pub fn ts_this_type(this_token: SyntaxToken) -> TsThisType {
    TsThisType::unwrap_cast(SyntaxNode::new_detached(
        JsSyntaxKind::TS_THIS_TYPE,
        [Some(SyntaxElement::Token(this_token))],
    ))
}
pub fn ts_tuple_type(
    l_brack_token: SyntaxToken,
    elements: TsTupleTypeElementList,
    r_brack_token: SyntaxToken,
) -> TsTupleType {
    TsTupleType::unwrap_cast(SyntaxNode::new_detached(
        JsSyntaxKind::TS_TUPLE_TYPE,
        [
            Some(SyntaxElement::Token(l_brack_token)),
            Some(SyntaxElement::Node(elements.into_syntax())),
            Some(SyntaxElement::Token(r_brack_token)),
        ],
    ))
}
pub fn ts_type_alias_declaration(
    type_token: SyntaxToken,
    binding_identifier: AnyTsIdentifierBinding,
    eq_token: SyntaxToken,
    ty: AnyTsType,
) -> TsTypeAliasDeclarationBuilder {
    TsTypeAliasDeclarationBuilder {
        type_token,
        binding_identifier,
        eq_token,
        ty,
        type_parameters: None,
        semicolon_token: None,
    }
}
pub struct TsTypeAliasDeclarationBuilder {
    type_token: SyntaxToken,
    binding_identifier: AnyTsIdentifierBinding,
    eq_token: SyntaxToken,
    ty: AnyTsType,
    type_parameters: Option<TsTypeParameters>,
    semicolon_token: Option<SyntaxToken>,
}
impl TsTypeAliasDeclarationBuilder {
    pub fn with_type_parameters(mut self, type_parameters: TsTypeParameters) -> Self {
        self.type_parameters = Some(type_parameters);
        self
    }
    pub fn with_semicolon_token(mut self, semicolon_token: SyntaxToken) -> Self {
        self.semicolon_token = Some(semicolon_token);
        self
    }
    pub fn build(self) -> TsTypeAliasDeclaration {
        TsTypeAliasDeclaration::unwrap_cast(SyntaxNode::new_detached(
            JsSyntaxKind::TS_TYPE_ALIAS_DECLARATION,
            [
                Some(SyntaxElement::Token(self.type_token)),
                Some(SyntaxElement::Node(self.binding_identifier.into_syntax())),
                self.type_parameters
                    .map(|token| SyntaxElement::Node(token.into_syntax())),
                Some(SyntaxElement::Token(self.eq_token)),
                Some(SyntaxElement::Node(self.ty.into_syntax())),
                self.semicolon_token
                    .map(|token| SyntaxElement::Token(token)),
            ],
        ))
    }
}
pub fn ts_type_annotation(colon_token: SyntaxToken, ty: AnyTsType) -> TsTypeAnnotation {
    TsTypeAnnotation::unwrap_cast(SyntaxNode::new_detached(
        JsSyntaxKind::TS_TYPE_ANNOTATION,
        [
            Some(SyntaxElement::Token(colon_token)),
            Some(SyntaxElement::Node(ty.into_syntax())),
        ],
    ))
}
pub fn ts_type_arguments(
    l_angle_token: SyntaxToken,
    ts_type_argument_list: TsTypeArgumentList,
    r_angle_token: SyntaxToken,
) -> TsTypeArguments {
    TsTypeArguments::unwrap_cast(SyntaxNode::new_detached(
        JsSyntaxKind::TS_TYPE_ARGUMENTS,
        [
            Some(SyntaxElement::Token(l_angle_token)),
            Some(SyntaxElement::Node(ts_type_argument_list.into_syntax())),
            Some(SyntaxElement::Token(r_angle_token)),
        ],
    ))
}
pub fn ts_type_assertion_assignment(
    l_angle_token: SyntaxToken,
    ty: AnyTsType,
    r_angle_token: SyntaxToken,
    assignment: AnyJsAssignment,
) -> TsTypeAssertionAssignment {
    TsTypeAssertionAssignment::unwrap_cast(SyntaxNode::new_detached(
        JsSyntaxKind::TS_TYPE_ASSERTION_ASSIGNMENT,
        [
            Some(SyntaxElement::Token(l_angle_token)),
            Some(SyntaxElement::Node(ty.into_syntax())),
            Some(SyntaxElement::Token(r_angle_token)),
            Some(SyntaxElement::Node(assignment.into_syntax())),
        ],
    ))
}
pub fn ts_type_assertion_expression(
    l_angle_token: SyntaxToken,
    ty: AnyTsType,
    r_angle_token: SyntaxToken,
    expression: AnyJsExpression,
) -> TsTypeAssertionExpression {
    TsTypeAssertionExpression::unwrap_cast(SyntaxNode::new_detached(
        JsSyntaxKind::TS_TYPE_ASSERTION_EXPRESSION,
        [
            Some(SyntaxElement::Token(l_angle_token)),
            Some(SyntaxElement::Node(ty.into_syntax())),
            Some(SyntaxElement::Token(r_angle_token)),
            Some(SyntaxElement::Node(expression.into_syntax())),
        ],
    ))
}
pub fn ts_type_constraint_clause(
    extends_token: SyntaxToken,
    ty: AnyTsType,
) -> TsTypeConstraintClause {
    TsTypeConstraintClause::unwrap_cast(SyntaxNode::new_detached(
        JsSyntaxKind::TS_TYPE_CONSTRAINT_CLAUSE,
        [
            Some(SyntaxElement::Token(extends_token)),
            Some(SyntaxElement::Node(ty.into_syntax())),
        ],
    ))
}
pub fn ts_type_operator_type(
    operator_token_token: SyntaxToken,
    ty: AnyTsType,
) -> TsTypeOperatorType {
    TsTypeOperatorType::unwrap_cast(SyntaxNode::new_detached(
        JsSyntaxKind::TS_TYPE_OPERATOR_TYPE,
        [
            Some(SyntaxElement::Token(operator_token_token)),
            Some(SyntaxElement::Node(ty.into_syntax())),
        ],
    ))
}
pub fn ts_type_parameter(
    modifiers: TsTypeParameterModifierList,
    name: TsTypeParameterName,
) -> TsTypeParameterBuilder {
    TsTypeParameterBuilder {
        modifiers,
        name,
        constraint: None,
        default: None,
    }
}
pub struct TsTypeParameterBuilder {
    modifiers: TsTypeParameterModifierList,
    name: TsTypeParameterName,
    constraint: Option<TsTypeConstraintClause>,
    default: Option<TsDefaultTypeClause>,
}
impl TsTypeParameterBuilder {
    pub fn with_constraint(mut self, constraint: TsTypeConstraintClause) -> Self {
        self.constraint = Some(constraint);
        self
    }
    pub fn with_default(mut self, default: TsDefaultTypeClause) -> Self {
        self.default = Some(default);
        self
    }
    pub fn build(self) -> TsTypeParameter {
        TsTypeParameter::unwrap_cast(SyntaxNode::new_detached(
            JsSyntaxKind::TS_TYPE_PARAMETER,
            [
                Some(SyntaxElement::Node(self.modifiers.into_syntax())),
                Some(SyntaxElement::Node(self.name.into_syntax())),
                self.constraint
                    .map(|token| SyntaxElement::Node(token.into_syntax())),
                self.default
                    .map(|token| SyntaxElement::Node(token.into_syntax())),
            ],
        ))
    }
}
pub fn ts_type_parameter_name(ident_token: SyntaxToken) -> TsTypeParameterName {
    TsTypeParameterName::unwrap_cast(SyntaxNode::new_detached(
        JsSyntaxKind::TS_TYPE_PARAMETER_NAME,
        [Some(SyntaxElement::Token(ident_token))],
    ))
}
pub fn ts_type_parameters(
    l_angle_token: SyntaxToken,
    items: TsTypeParameterList,
    r_angle_token: SyntaxToken,
) -> TsTypeParameters {
    TsTypeParameters::unwrap_cast(SyntaxNode::new_detached(
        JsSyntaxKind::TS_TYPE_PARAMETERS,
        [
            Some(SyntaxElement::Token(l_angle_token)),
            Some(SyntaxElement::Node(items.into_syntax())),
            Some(SyntaxElement::Token(r_angle_token)),
        ],
    ))
}
pub fn ts_typeof_type(
    typeof_token: SyntaxToken,
    expression_name: AnyTsName,
) -> TsTypeofTypeBuilder {
    TsTypeofTypeBuilder {
        typeof_token,
        expression_name,
        type_arguments: None,
    }
}
pub struct TsTypeofTypeBuilder {
    typeof_token: SyntaxToken,
    expression_name: AnyTsName,
    type_arguments: Option<TsTypeArguments>,
}
impl TsTypeofTypeBuilder {
    pub fn with_type_arguments(mut self, type_arguments: TsTypeArguments) -> Self {
        self.type_arguments = Some(type_arguments);
        self
    }
    pub fn build(self) -> TsTypeofType {
        TsTypeofType::unwrap_cast(SyntaxNode::new_detached(
            JsSyntaxKind::TS_TYPEOF_TYPE,
            [
                Some(SyntaxElement::Token(self.typeof_token)),
                Some(SyntaxElement::Node(self.expression_name.into_syntax())),
                self.type_arguments
                    .map(|token| SyntaxElement::Node(token.into_syntax())),
            ],
        ))
    }
}
pub fn ts_undefined_type(undefined_token: SyntaxToken) -> TsUndefinedType {
    TsUndefinedType::unwrap_cast(SyntaxNode::new_detached(
        JsSyntaxKind::TS_UNDEFINED_TYPE,
        [Some(SyntaxElement::Token(undefined_token))],
    ))
}
pub fn ts_union_type(types: TsUnionTypeVariantList) -> TsUnionTypeBuilder {
    TsUnionTypeBuilder {
        types,
        leading_separator_token: None,
    }
}
pub struct TsUnionTypeBuilder {
    types: TsUnionTypeVariantList,
    leading_separator_token: Option<SyntaxToken>,
}
impl TsUnionTypeBuilder {
    pub fn with_leading_separator_token(mut self, leading_separator_token: SyntaxToken) -> Self {
        self.leading_separator_token = Some(leading_separator_token);
        self
    }
    pub fn build(self) -> TsUnionType {
        TsUnionType::unwrap_cast(SyntaxNode::new_detached(
            JsSyntaxKind::TS_UNION_TYPE,
            [
                self.leading_separator_token
                    .map(|token| SyntaxElement::Token(token)),
                Some(SyntaxElement::Node(self.types.into_syntax())),
            ],
        ))
    }
}
pub fn ts_unknown_type(unknown_token: SyntaxToken) -> TsUnknownType {
    TsUnknownType::unwrap_cast(SyntaxNode::new_detached(
        JsSyntaxKind::TS_UNKNOWN_TYPE,
        [Some(SyntaxElement::Token(unknown_token))],
    ))
}
pub fn ts_void_type(void_token: SyntaxToken) -> TsVoidType {
    TsVoidType::unwrap_cast(SyntaxNode::new_detached(
        JsSyntaxKind::TS_VOID_TYPE,
        [Some(SyntaxElement::Token(void_token))],
    ))
}
pub fn js_array_assignment_pattern_element_list<I, S>(
    items: I,
    separators: S,
) -> JsArrayAssignmentPatternElementList
where
    I: IntoIterator<Item = AnyJsArrayAssignmentPatternElement>,
    I::IntoIter: ExactSizeIterator,
    S: IntoIterator<Item = JsSyntaxToken>,
    S::IntoIter: ExactSizeIterator,
{
    let mut items = items.into_iter();
    let mut separators = separators.into_iter();
    let length = items.len() + separators.len();
    JsArrayAssignmentPatternElementList::unwrap_cast(SyntaxNode::new_detached(
        JsSyntaxKind::JS_ARRAY_ASSIGNMENT_PATTERN_ELEMENT_LIST,
        (0..length).map(|index| {
            if index % 2 == 0 {
                Some(items.next()?.into_syntax().into())
            } else {
                Some(separators.next()?.into())
            }
        }),
    ))
}
pub fn js_array_binding_pattern_element_list<I, S>(
    items: I,
    separators: S,
) -> JsArrayBindingPatternElementList
where
    I: IntoIterator<Item = AnyJsArrayBindingPatternElement>,
    I::IntoIter: ExactSizeIterator,
    S: IntoIterator<Item = JsSyntaxToken>,
    S::IntoIter: ExactSizeIterator,
{
    let mut items = items.into_iter();
    let mut separators = separators.into_iter();
    let length = items.len() + separators.len();
    JsArrayBindingPatternElementList::unwrap_cast(SyntaxNode::new_detached(
        JsSyntaxKind::JS_ARRAY_BINDING_PATTERN_ELEMENT_LIST,
        (0..length).map(|index| {
            if index % 2 == 0 {
                Some(items.next()?.into_syntax().into())
            } else {
                Some(separators.next()?.into())
            }
        }),
    ))
}
pub fn js_array_element_list<I, S>(items: I, separators: S) -> JsArrayElementList
where
    I: IntoIterator<Item = AnyJsArrayElement>,
    I::IntoIter: ExactSizeIterator,
    S: IntoIterator<Item = JsSyntaxToken>,
    S::IntoIter: ExactSizeIterator,
{
    let mut items = items.into_iter();
    let mut separators = separators.into_iter();
    let length = items.len() + separators.len();
    JsArrayElementList::unwrap_cast(SyntaxNode::new_detached(
        JsSyntaxKind::JS_ARRAY_ELEMENT_LIST,
        (0..length).map(|index| {
            if index % 2 == 0 {
                Some(items.next()?.into_syntax().into())
            } else {
                Some(separators.next()?.into())
            }
        }),
    ))
}
pub fn js_call_argument_list<I, S>(items: I, separators: S) -> JsCallArgumentList
where
    I: IntoIterator<Item = AnyJsCallArgument>,
    I::IntoIter: ExactSizeIterator,
    S: IntoIterator<Item = JsSyntaxToken>,
    S::IntoIter: ExactSizeIterator,
{
    let mut items = items.into_iter();
    let mut separators = separators.into_iter();
    let length = items.len() + separators.len();
    JsCallArgumentList::unwrap_cast(SyntaxNode::new_detached(
        JsSyntaxKind::JS_CALL_ARGUMENT_LIST,
        (0..length).map(|index| {
            if index % 2 == 0 {
                Some(items.next()?.into_syntax().into())
            } else {
                Some(separators.next()?.into())
            }
        }),
    ))
}
pub fn js_class_member_list<I>(items: I) -> JsClassMemberList
where
    I: IntoIterator<Item = AnyJsClassMember>,
    I::IntoIter: ExactSizeIterator,
{
    JsClassMemberList::unwrap_cast(SyntaxNode::new_detached(
        JsSyntaxKind::JS_CLASS_MEMBER_LIST,
        items
            .into_iter()
            .map(|item| Some(item.into_syntax().into())),
    ))
}
pub fn js_constructor_modifier_list<I>(items: I) -> JsConstructorModifierList
where
    I: IntoIterator<Item = TsAccessibilityModifier>,
    I::IntoIter: ExactSizeIterator,
{
    JsConstructorModifierList::unwrap_cast(SyntaxNode::new_detached(
        JsSyntaxKind::JS_CONSTRUCTOR_MODIFIER_LIST,
        items
            .into_iter()
            .map(|item| Some(item.into_syntax().into())),
    ))
}
pub fn js_constructor_parameter_list<I, S>(items: I, separators: S) -> JsConstructorParameterList
where
    I: IntoIterator<Item = AnyJsConstructorParameter>,
    I::IntoIter: ExactSizeIterator,
    S: IntoIterator<Item = JsSyntaxToken>,
    S::IntoIter: ExactSizeIterator,
{
    let mut items = items.into_iter();
    let mut separators = separators.into_iter();
    let length = items.len() + separators.len();
    JsConstructorParameterList::unwrap_cast(SyntaxNode::new_detached(
        JsSyntaxKind::JS_CONSTRUCTOR_PARAMETER_LIST,
        (0..length).map(|index| {
            if index % 2 == 0 {
                Some(items.next()?.into_syntax().into())
            } else {
                Some(separators.next()?.into())
            }
        }),
    ))
}
pub fn js_decorator_list<I>(items: I) -> JsDecoratorList
where
    I: IntoIterator<Item = JsDecorator>,
    I::IntoIter: ExactSizeIterator,
{
    JsDecoratorList::unwrap_cast(SyntaxNode::new_detached(
        JsSyntaxKind::JS_DECORATOR_LIST,
        items
            .into_iter()
            .map(|item| Some(item.into_syntax().into())),
    ))
}
pub fn js_directive_list<I>(items: I) -> JsDirectiveList
where
    I: IntoIterator<Item = JsDirective>,
    I::IntoIter: ExactSizeIterator,
{
    JsDirectiveList::unwrap_cast(SyntaxNode::new_detached(
        JsSyntaxKind::JS_DIRECTIVE_LIST,
        items
            .into_iter()
            .map(|item| Some(item.into_syntax().into())),
    ))
}
pub fn js_export_named_from_specifier_list<I, S>(
    items: I,
    separators: S,
) -> JsExportNamedFromSpecifierList
where
    I: IntoIterator<Item = JsExportNamedFromSpecifier>,
    I::IntoIter: ExactSizeIterator,
    S: IntoIterator<Item = JsSyntaxToken>,
    S::IntoIter: ExactSizeIterator,
{
    let mut items = items.into_iter();
    let mut separators = separators.into_iter();
    let length = items.len() + separators.len();
    JsExportNamedFromSpecifierList::unwrap_cast(SyntaxNode::new_detached(
        JsSyntaxKind::JS_EXPORT_NAMED_FROM_SPECIFIER_LIST,
        (0..length).map(|index| {
            if index % 2 == 0 {
                Some(items.next()?.into_syntax().into())
            } else {
                Some(separators.next()?.into())
            }
        }),
    ))
}
pub fn js_export_named_specifier_list<I, S>(items: I, separators: S) -> JsExportNamedSpecifierList
where
    I: IntoIterator<Item = AnyJsExportNamedSpecifier>,
    I::IntoIter: ExactSizeIterator,
    S: IntoIterator<Item = JsSyntaxToken>,
    S::IntoIter: ExactSizeIterator,
{
    let mut items = items.into_iter();
    let mut separators = separators.into_iter();
    let length = items.len() + separators.len();
    JsExportNamedSpecifierList::unwrap_cast(SyntaxNode::new_detached(
        JsSyntaxKind::JS_EXPORT_NAMED_SPECIFIER_LIST,
        (0..length).map(|index| {
            if index % 2 == 0 {
                Some(items.next()?.into_syntax().into())
            } else {
                Some(separators.next()?.into())
            }
        }),
    ))
}
pub fn js_import_attribute_entry_list<I, S>(items: I, separators: S) -> JsImportAttributeEntryList
where
    I: IntoIterator<Item = AnyJsImportAttributeEntry>,
    I::IntoIter: ExactSizeIterator,
    S: IntoIterator<Item = JsSyntaxToken>,
    S::IntoIter: ExactSizeIterator,
{
    let mut items = items.into_iter();
    let mut separators = separators.into_iter();
    let length = items.len() + separators.len();
    JsImportAttributeEntryList::unwrap_cast(SyntaxNode::new_detached(
        JsSyntaxKind::JS_IMPORT_ATTRIBUTE_ENTRY_LIST,
        (0..length).map(|index| {
            if index % 2 == 0 {
                Some(items.next()?.into_syntax().into())
            } else {
                Some(separators.next()?.into())
            }
        }),
    ))
}
pub fn js_method_modifier_list<I>(items: I) -> JsMethodModifierList
where
    I: IntoIterator<Item = AnyJsMethodModifier>,
    I::IntoIter: ExactSizeIterator,
{
    JsMethodModifierList::unwrap_cast(SyntaxNode::new_detached(
        JsSyntaxKind::JS_METHOD_MODIFIER_LIST,
        items
            .into_iter()
            .map(|item| Some(item.into_syntax().into())),
    ))
}
pub fn js_module_item_list<I>(items: I) -> JsModuleItemList
where
    I: IntoIterator<Item = AnyJsModuleItem>,
    I::IntoIter: ExactSizeIterator,
{
    JsModuleItemList::unwrap_cast(SyntaxNode::new_detached(
        JsSyntaxKind::JS_MODULE_ITEM_LIST,
        items
            .into_iter()
            .map(|item| Some(item.into_syntax().into())),
    ))
}
pub fn js_named_import_specifier_list<I, S>(items: I, separators: S) -> JsNamedImportSpecifierList
where
    I: IntoIterator<Item = AnyJsNamedImportSpecifier>,
    I::IntoIter: ExactSizeIterator,
    S: IntoIterator<Item = JsSyntaxToken>,
    S::IntoIter: ExactSizeIterator,
{
    let mut items = items.into_iter();
    let mut separators = separators.into_iter();
    let length = items.len() + separators.len();
    JsNamedImportSpecifierList::unwrap_cast(SyntaxNode::new_detached(
        JsSyntaxKind::JS_NAMED_IMPORT_SPECIFIER_LIST,
        (0..length).map(|index| {
            if index % 2 == 0 {
                Some(items.next()?.into_syntax().into())
            } else {
                Some(separators.next()?.into())
            }
        }),
    ))
}
pub fn js_object_assignment_pattern_property_list<I, S>(
    items: I,
    separators: S,
) -> JsObjectAssignmentPatternPropertyList
where
    I: IntoIterator<Item = AnyJsObjectAssignmentPatternMember>,
    I::IntoIter: ExactSizeIterator,
    S: IntoIterator<Item = JsSyntaxToken>,
    S::IntoIter: ExactSizeIterator,
{
    let mut items = items.into_iter();
    let mut separators = separators.into_iter();
    let length = items.len() + separators.len();
    JsObjectAssignmentPatternPropertyList::unwrap_cast(SyntaxNode::new_detached(
        JsSyntaxKind::JS_OBJECT_ASSIGNMENT_PATTERN_PROPERTY_LIST,
        (0..length).map(|index| {
            if index % 2 == 0 {
                Some(items.next()?.into_syntax().into())
            } else {
                Some(separators.next()?.into())
            }
        }),
    ))
}
pub fn js_object_binding_pattern_property_list<I, S>(
    items: I,
    separators: S,
) -> JsObjectBindingPatternPropertyList
where
    I: IntoIterator<Item = AnyJsObjectBindingPatternMember>,
    I::IntoIter: ExactSizeIterator,
    S: IntoIterator<Item = JsSyntaxToken>,
    S::IntoIter: ExactSizeIterator,
{
    let mut items = items.into_iter();
    let mut separators = separators.into_iter();
    let length = items.len() + separators.len();
    JsObjectBindingPatternPropertyList::unwrap_cast(SyntaxNode::new_detached(
        JsSyntaxKind::JS_OBJECT_BINDING_PATTERN_PROPERTY_LIST,
        (0..length).map(|index| {
            if index % 2 == 0 {
                Some(items.next()?.into_syntax().into())
            } else {
                Some(separators.next()?.into())
            }
        }),
    ))
}
pub fn js_object_member_list<I, S>(items: I, separators: S) -> JsObjectMemberList
where
    I: IntoIterator<Item = AnyJsObjectMember>,
    I::IntoIter: ExactSizeIterator,
    S: IntoIterator<Item = JsSyntaxToken>,
    S::IntoIter: ExactSizeIterator,
{
    let mut items = items.into_iter();
    let mut separators = separators.into_iter();
    let length = items.len() + separators.len();
    JsObjectMemberList::unwrap_cast(SyntaxNode::new_detached(
        JsSyntaxKind::JS_OBJECT_MEMBER_LIST,
        (0..length).map(|index| {
            if index % 2 == 0 {
                Some(items.next()?.into_syntax().into())
            } else {
                Some(separators.next()?.into())
            }
        }),
    ))
}
pub fn js_parameter_list<I, S>(items: I, separators: S) -> JsParameterList
where
    I: IntoIterator<Item = AnyJsParameter>,
    I::IntoIter: ExactSizeIterator,
    S: IntoIterator<Item = JsSyntaxToken>,
    S::IntoIter: ExactSizeIterator,
{
    let mut items = items.into_iter();
    let mut separators = separators.into_iter();
    let length = items.len() + separators.len();
    JsParameterList::unwrap_cast(SyntaxNode::new_detached(
        JsSyntaxKind::JS_PARAMETER_LIST,
        (0..length).map(|index| {
            if index % 2 == 0 {
                Some(items.next()?.into_syntax().into())
            } else {
                Some(separators.next()?.into())
            }
        }),
    ))
}
pub fn js_property_modifier_list<I>(items: I) -> JsPropertyModifierList
where
    I: IntoIterator<Item = AnyJsPropertyModifier>,
    I::IntoIter: ExactSizeIterator,
{
    JsPropertyModifierList::unwrap_cast(SyntaxNode::new_detached(
        JsSyntaxKind::JS_PROPERTY_MODIFIER_LIST,
        items
            .into_iter()
            .map(|item| Some(item.into_syntax().into())),
    ))
}
pub fn js_statement_list<I>(items: I) -> JsStatementList
where
    I: IntoIterator<Item = AnyJsStatement>,
    I::IntoIter: ExactSizeIterator,
{
    JsStatementList::unwrap_cast(SyntaxNode::new_detached(
        JsSyntaxKind::JS_STATEMENT_LIST,
        items
            .into_iter()
            .map(|item| Some(item.into_syntax().into())),
    ))
}
pub fn js_switch_case_list<I>(items: I) -> JsSwitchCaseList
where
    I: IntoIterator<Item = AnyJsSwitchClause>,
    I::IntoIter: ExactSizeIterator,
{
    JsSwitchCaseList::unwrap_cast(SyntaxNode::new_detached(
        JsSyntaxKind::JS_SWITCH_CASE_LIST,
        items
            .into_iter()
            .map(|item| Some(item.into_syntax().into())),
    ))
}
pub fn js_template_element_list<I>(items: I) -> JsTemplateElementList
where
    I: IntoIterator<Item = AnyJsTemplateElement>,
    I::IntoIter: ExactSizeIterator,
{
    JsTemplateElementList::unwrap_cast(SyntaxNode::new_detached(
        JsSyntaxKind::JS_TEMPLATE_ELEMENT_LIST,
        items
            .into_iter()
            .map(|item| Some(item.into_syntax().into())),
    ))
}
pub fn js_variable_declarator_list<I, S>(items: I, separators: S) -> JsVariableDeclaratorList
where
    I: IntoIterator<Item = JsVariableDeclarator>,
    I::IntoIter: ExactSizeIterator,
    S: IntoIterator<Item = JsSyntaxToken>,
    S::IntoIter: ExactSizeIterator,
{
    let mut items = items.into_iter();
    let mut separators = separators.into_iter();
    let length = items.len() + separators.len();
    JsVariableDeclaratorList::unwrap_cast(SyntaxNode::new_detached(
        JsSyntaxKind::JS_VARIABLE_DECLARATOR_LIST,
        (0..length).map(|index| {
            if index % 2 == 0 {
                Some(items.next()?.into_syntax().into())
            } else {
                Some(separators.next()?.into())
            }
        }),
    ))
}
pub fn jsx_attribute_list<I>(items: I) -> JsxAttributeList
where
    I: IntoIterator<Item = AnyJsxAttribute>,
    I::IntoIter: ExactSizeIterator,
{
    JsxAttributeList::unwrap_cast(SyntaxNode::new_detached(
        JsSyntaxKind::JSX_ATTRIBUTE_LIST,
        items
            .into_iter()
            .map(|item| Some(item.into_syntax().into())),
    ))
}
pub fn jsx_child_list<I>(items: I) -> JsxChildList
where
    I: IntoIterator<Item = AnyJsxChild>,
    I::IntoIter: ExactSizeIterator,
{
    JsxChildList::unwrap_cast(SyntaxNode::new_detached(
        JsSyntaxKind::JSX_CHILD_LIST,
        items
            .into_iter()
            .map(|item| Some(item.into_syntax().into())),
    ))
}
pub fn ts_enum_member_list<I, S>(items: I, separators: S) -> TsEnumMemberList
where
    I: IntoIterator<Item = TsEnumMember>,
    I::IntoIter: ExactSizeIterator,
    S: IntoIterator<Item = JsSyntaxToken>,
    S::IntoIter: ExactSizeIterator,
{
    let mut items = items.into_iter();
    let mut separators = separators.into_iter();
    let length = items.len() + separators.len();
    TsEnumMemberList::unwrap_cast(SyntaxNode::new_detached(
        JsSyntaxKind::TS_ENUM_MEMBER_LIST,
        (0..length).map(|index| {
            if index % 2 == 0 {
                Some(items.next()?.into_syntax().into())
            } else {
                Some(separators.next()?.into())
            }
        }),
    ))
}
pub fn ts_index_signature_modifier_list<I>(items: I) -> TsIndexSignatureModifierList
where
    I: IntoIterator<Item = AnyTsIndexSignatureModifier>,
    I::IntoIter: ExactSizeIterator,
{
    TsIndexSignatureModifierList::unwrap_cast(SyntaxNode::new_detached(
        JsSyntaxKind::TS_INDEX_SIGNATURE_MODIFIER_LIST,
        items
            .into_iter()
            .map(|item| Some(item.into_syntax().into())),
    ))
}
pub fn ts_intersection_type_element_list<I, S>(
    items: I,
    separators: S,
) -> TsIntersectionTypeElementList
where
    I: IntoIterator<Item = AnyTsType>,
    I::IntoIter: ExactSizeIterator,
    S: IntoIterator<Item = JsSyntaxToken>,
    S::IntoIter: ExactSizeIterator,
{
    let mut items = items.into_iter();
    let mut separators = separators.into_iter();
    let length = items.len() + separators.len();
    TsIntersectionTypeElementList::unwrap_cast(SyntaxNode::new_detached(
        JsSyntaxKind::TS_INTERSECTION_TYPE_ELEMENT_LIST,
        (0..length).map(|index| {
            if index % 2 == 0 {
                Some(items.next()?.into_syntax().into())
            } else {
                Some(separators.next()?.into())
            }
        }),
    ))
}
pub fn ts_method_signature_modifier_list<I>(items: I) -> TsMethodSignatureModifierList
where
    I: IntoIterator<Item = AnyTsMethodSignatureModifier>,
    I::IntoIter: ExactSizeIterator,
{
    TsMethodSignatureModifierList::unwrap_cast(SyntaxNode::new_detached(
        JsSyntaxKind::TS_METHOD_SIGNATURE_MODIFIER_LIST,
        items
            .into_iter()
            .map(|item| Some(item.into_syntax().into())),
    ))
}
pub fn ts_property_parameter_modifier_list<I>(items: I) -> TsPropertyParameterModifierList
where
    I: IntoIterator<Item = AnyTsPropertyParameterModifier>,
    I::IntoIter: ExactSizeIterator,
{
    TsPropertyParameterModifierList::unwrap_cast(SyntaxNode::new_detached(
        JsSyntaxKind::TS_PROPERTY_PARAMETER_MODIFIER_LIST,
        items
            .into_iter()
            .map(|item| Some(item.into_syntax().into())),
    ))
}
pub fn ts_property_signature_modifier_list<I>(items: I) -> TsPropertySignatureModifierList
where
    I: IntoIterator<Item = AnyTsPropertySignatureModifier>,
    I::IntoIter: ExactSizeIterator,
{
    TsPropertySignatureModifierList::unwrap_cast(SyntaxNode::new_detached(
        JsSyntaxKind::TS_PROPERTY_SIGNATURE_MODIFIER_LIST,
        items
            .into_iter()
            .map(|item| Some(item.into_syntax().into())),
    ))
}
pub fn ts_template_element_list<I>(items: I) -> TsTemplateElementList
where
    I: IntoIterator<Item = AnyTsTemplateElement>,
    I::IntoIter: ExactSizeIterator,
{
    TsTemplateElementList::unwrap_cast(SyntaxNode::new_detached(
        JsSyntaxKind::TS_TEMPLATE_ELEMENT_LIST,
        items
            .into_iter()
            .map(|item| Some(item.into_syntax().into())),
    ))
}
pub fn ts_tuple_type_element_list<I, S>(items: I, separators: S) -> TsTupleTypeElementList
where
    I: IntoIterator<Item = AnyTsTupleTypeElement>,
    I::IntoIter: ExactSizeIterator,
    S: IntoIterator<Item = JsSyntaxToken>,
    S::IntoIter: ExactSizeIterator,
{
    let mut items = items.into_iter();
    let mut separators = separators.into_iter();
    let length = items.len() + separators.len();
    TsTupleTypeElementList::unwrap_cast(SyntaxNode::new_detached(
        JsSyntaxKind::TS_TUPLE_TYPE_ELEMENT_LIST,
        (0..length).map(|index| {
            if index % 2 == 0 {
                Some(items.next()?.into_syntax().into())
            } else {
                Some(separators.next()?.into())
            }
        }),
    ))
}
pub fn ts_type_argument_list<I, S>(items: I, separators: S) -> TsTypeArgumentList
where
    I: IntoIterator<Item = AnyTsType>,
    I::IntoIter: ExactSizeIterator,
    S: IntoIterator<Item = JsSyntaxToken>,
    S::IntoIter: ExactSizeIterator,
{
    let mut items = items.into_iter();
    let mut separators = separators.into_iter();
    let length = items.len() + separators.len();
    TsTypeArgumentList::unwrap_cast(SyntaxNode::new_detached(
        JsSyntaxKind::TS_TYPE_ARGUMENT_LIST,
        (0..length).map(|index| {
            if index % 2 == 0 {
                Some(items.next()?.into_syntax().into())
            } else {
                Some(separators.next()?.into())
            }
        }),
    ))
}
pub fn ts_type_list<I, S>(items: I, separators: S) -> TsTypeList
where
    I: IntoIterator<Item = TsReferenceType>,
    I::IntoIter: ExactSizeIterator,
    S: IntoIterator<Item = JsSyntaxToken>,
    S::IntoIter: ExactSizeIterator,
{
    let mut items = items.into_iter();
    let mut separators = separators.into_iter();
    let length = items.len() + separators.len();
    TsTypeList::unwrap_cast(SyntaxNode::new_detached(
        JsSyntaxKind::TS_TYPE_LIST,
        (0..length).map(|index| {
            if index % 2 == 0 {
                Some(items.next()?.into_syntax().into())
            } else {
                Some(separators.next()?.into())
            }
        }),
    ))
}
pub fn ts_type_member_list<I>(items: I) -> TsTypeMemberList
where
    I: IntoIterator<Item = AnyTsTypeMember>,
    I::IntoIter: ExactSizeIterator,
{
    TsTypeMemberList::unwrap_cast(SyntaxNode::new_detached(
        JsSyntaxKind::TS_TYPE_MEMBER_LIST,
        items
            .into_iter()
            .map(|item| Some(item.into_syntax().into())),
    ))
}
pub fn ts_type_parameter_list<I, S>(items: I, separators: S) -> TsTypeParameterList
where
    I: IntoIterator<Item = TsTypeParameter>,
    I::IntoIter: ExactSizeIterator,
    S: IntoIterator<Item = JsSyntaxToken>,
    S::IntoIter: ExactSizeIterator,
{
    let mut items = items.into_iter();
    let mut separators = separators.into_iter();
    let length = items.len() + separators.len();
    TsTypeParameterList::unwrap_cast(SyntaxNode::new_detached(
        JsSyntaxKind::TS_TYPE_PARAMETER_LIST,
        (0..length).map(|index| {
            if index % 2 == 0 {
                Some(items.next()?.into_syntax().into())
            } else {
                Some(separators.next()?.into())
            }
        }),
    ))
}
pub fn ts_type_parameter_modifier_list<I>(items: I) -> TsTypeParameterModifierList
where
    I: IntoIterator<Item = AnyTsTypeParameterModifier>,
    I::IntoIter: ExactSizeIterator,
{
    TsTypeParameterModifierList::unwrap_cast(SyntaxNode::new_detached(
        JsSyntaxKind::TS_TYPE_PARAMETER_MODIFIER_LIST,
        items
            .into_iter()
            .map(|item| Some(item.into_syntax().into())),
    ))
}
pub fn ts_union_type_variant_list<I, S>(items: I, separators: S) -> TsUnionTypeVariantList
where
    I: IntoIterator<Item = AnyTsType>,
    I::IntoIter: ExactSizeIterator,
    S: IntoIterator<Item = JsSyntaxToken>,
    S::IntoIter: ExactSizeIterator,
{
    let mut items = items.into_iter();
    let mut separators = separators.into_iter();
    let length = items.len() + separators.len();
    TsUnionTypeVariantList::unwrap_cast(SyntaxNode::new_detached(
        JsSyntaxKind::TS_UNION_TYPE_VARIANT_LIST,
        (0..length).map(|index| {
            if index % 2 == 0 {
                Some(items.next()?.into_syntax().into())
            } else {
                Some(separators.next()?.into())
            }
        }),
    ))
}
pub fn js_bogus<I>(slots: I) -> JsBogus
where
    I: IntoIterator<Item = Option<SyntaxElement>>,
    I::IntoIter: ExactSizeIterator,
{
    JsBogus::unwrap_cast(SyntaxNode::new_detached(JsSyntaxKind::JS_BOGUS, slots))
}
pub fn js_bogus_assignment<I>(slots: I) -> JsBogusAssignment
where
    I: IntoIterator<Item = Option<SyntaxElement>>,
    I::IntoIter: ExactSizeIterator,
{
    JsBogusAssignment::unwrap_cast(SyntaxNode::new_detached(
        JsSyntaxKind::JS_BOGUS_ASSIGNMENT,
        slots,
    ))
}
pub fn js_bogus_binding<I>(slots: I) -> JsBogusBinding
where
    I: IntoIterator<Item = Option<SyntaxElement>>,
    I::IntoIter: ExactSizeIterator,
{
    JsBogusBinding::unwrap_cast(SyntaxNode::new_detached(
        JsSyntaxKind::JS_BOGUS_BINDING,
        slots,
    ))
}
pub fn js_bogus_expression<I>(slots: I) -> JsBogusExpression
where
    I: IntoIterator<Item = Option<SyntaxElement>>,
    I::IntoIter: ExactSizeIterator,
{
    JsBogusExpression::unwrap_cast(SyntaxNode::new_detached(
        JsSyntaxKind::JS_BOGUS_EXPRESSION,
        slots,
    ))
}
pub fn js_bogus_import_attribute_entry<I>(slots: I) -> JsBogusImportAttributeEntry
where
    I: IntoIterator<Item = Option<SyntaxElement>>,
    I::IntoIter: ExactSizeIterator,
{
    JsBogusImportAttributeEntry::unwrap_cast(SyntaxNode::new_detached(
        JsSyntaxKind::JS_BOGUS_IMPORT_ATTRIBUTE_ENTRY,
        slots,
    ))
}
pub fn js_bogus_member<I>(slots: I) -> JsBogusMember
where
    I: IntoIterator<Item = Option<SyntaxElement>>,
    I::IntoIter: ExactSizeIterator,
{
    JsBogusMember::unwrap_cast(SyntaxNode::new_detached(
        JsSyntaxKind::JS_BOGUS_MEMBER,
        slots,
    ))
}
pub fn js_bogus_named_import_specifier<I>(slots: I) -> JsBogusNamedImportSpecifier
where
    I: IntoIterator<Item = Option<SyntaxElement>>,
    I::IntoIter: ExactSizeIterator,
{
    JsBogusNamedImportSpecifier::unwrap_cast(SyntaxNode::new_detached(
        JsSyntaxKind::JS_BOGUS_NAMED_IMPORT_SPECIFIER,
        slots,
    ))
}
pub fn js_bogus_parameter<I>(slots: I) -> JsBogusParameter
where
    I: IntoIterator<Item = Option<SyntaxElement>>,
    I::IntoIter: ExactSizeIterator,
{
    JsBogusParameter::unwrap_cast(SyntaxNode::new_detached(
        JsSyntaxKind::JS_BOGUS_PARAMETER,
        slots,
    ))
}
pub fn js_bogus_statement<I>(slots: I) -> JsBogusStatement
where
    I: IntoIterator<Item = Option<SyntaxElement>>,
    I::IntoIter: ExactSizeIterator,
{
    JsBogusStatement::unwrap_cast(SyntaxNode::new_detached(
        JsSyntaxKind::JS_BOGUS_STATEMENT,
        slots,
    ))
}
pub fn ts_bogus_type<I>(slots: I) -> TsBogusType
where
    I: IntoIterator<Item = Option<SyntaxElement>>,
    I::IntoIter: ExactSizeIterator,
{
    TsBogusType::unwrap_cast(SyntaxNode::new_detached(JsSyntaxKind::TS_BOGUS_TYPE, slots))
}<|MERGE_RESOLUTION|>--- conflicted
+++ resolved
@@ -1043,7 +1043,7 @@
         source,
         type_token: None,
         export_as: None,
-        attribute: None,
+        assertion: None,
         semicolon_token: None,
     }
 }
@@ -1053,7 +1053,7 @@
     source: AnyJsModuleSource,
     type_token: Option<SyntaxToken>,
     export_as: Option<JsExportAsClause>,
-    attribute: Option<JsImportAttribute>,
+    assertion: Option<JsImportAssertion>,
     semicolon_token: Option<SyntaxToken>,
 }
 impl JsExportFromClauseBuilder {
@@ -1065,8 +1065,8 @@
         self.export_as = Some(export_as);
         self
     }
-    pub fn with_attribute(mut self, attribute: JsImportAttribute) -> Self {
-        self.attribute = Some(attribute);
+    pub fn with_assertion(mut self, assertion: JsImportAssertion) -> Self {
+        self.assertion = Some(assertion);
         self
     }
     pub fn with_semicolon_token(mut self, semicolon_token: SyntaxToken) -> Self {
@@ -1083,7 +1083,7 @@
                     .map(|token| SyntaxElement::Node(token.into_syntax())),
                 Some(SyntaxElement::Token(self.from_token)),
                 Some(SyntaxElement::Node(self.source.into_syntax())),
-                self.attribute
+                self.assertion
                     .map(|token| SyntaxElement::Node(token.into_syntax())),
                 self.semicolon_token
                     .map(|token| SyntaxElement::Token(token)),
@@ -1148,7 +1148,7 @@
         from_token,
         source,
         type_token: None,
-        attribute: None,
+        assertion: None,
         semicolon_token: None,
     }
 }
@@ -1159,7 +1159,7 @@
     from_token: SyntaxToken,
     source: AnyJsModuleSource,
     type_token: Option<SyntaxToken>,
-    attribute: Option<JsImportAttribute>,
+    assertion: Option<JsImportAssertion>,
     semicolon_token: Option<SyntaxToken>,
 }
 impl JsExportNamedFromClauseBuilder {
@@ -1167,8 +1167,8 @@
         self.type_token = Some(type_token);
         self
     }
-    pub fn with_attribute(mut self, attribute: JsImportAttribute) -> Self {
-        self.attribute = Some(attribute);
+    pub fn with_assertion(mut self, assertion: JsImportAssertion) -> Self {
+        self.assertion = Some(assertion);
         self
     }
     pub fn with_semicolon_token(mut self, semicolon_token: SyntaxToken) -> Self {
@@ -1185,7 +1185,7 @@
                 Some(SyntaxElement::Token(self.r_curly_token)),
                 Some(SyntaxElement::Token(self.from_token)),
                 Some(SyntaxElement::Node(self.source.into_syntax())),
-                self.attribute
+                self.assertion
                     .map(|token| SyntaxElement::Node(token.into_syntax())),
                 self.semicolon_token
                     .map(|token| SyntaxElement::Token(token)),
@@ -1987,33 +1987,29 @@
         ))
     }
 }
-<<<<<<< HEAD
-pub fn js_import_attribute(
-=======
 pub fn js_import_assertion(
->>>>>>> b9d6bd17
     with_token: SyntaxToken,
     l_curly_token: SyntaxToken,
-    attributes: JsImportAttributeEntryList,
+    assertions: JsImportAssertionEntryList,
     r_curly_token: SyntaxToken,
-) -> JsImportAttribute {
-    JsImportAttribute::unwrap_cast(SyntaxNode::new_detached(
-        JsSyntaxKind::JS_IMPORT_ATTRIBUTE,
+) -> JsImportAssertion {
+    JsImportAssertion::unwrap_cast(SyntaxNode::new_detached(
+        JsSyntaxKind::JS_IMPORT_ASSERTION,
         [
             Some(SyntaxElement::Token(with_token)),
             Some(SyntaxElement::Token(l_curly_token)),
-            Some(SyntaxElement::Node(attributes.into_syntax())),
+            Some(SyntaxElement::Node(assertions.into_syntax())),
             Some(SyntaxElement::Token(r_curly_token)),
         ],
     ))
 }
-pub fn js_import_attribute_entry(
+pub fn js_import_assertion_entry(
     key_token: SyntaxToken,
     colon_token: SyntaxToken,
     value_token: SyntaxToken,
-) -> JsImportAttributeEntry {
-    JsImportAttributeEntry::unwrap_cast(SyntaxNode::new_detached(
-        JsSyntaxKind::JS_IMPORT_ATTRIBUTE_ENTRY,
+) -> JsImportAssertionEntry {
+    JsImportAssertionEntry::unwrap_cast(SyntaxNode::new_detached(
+        JsSyntaxKind::JS_IMPORT_ASSERTION_ENTRY,
         [
             Some(SyntaxElement::Token(key_token)),
             Some(SyntaxElement::Token(colon_token)),
@@ -2024,16 +2020,16 @@
 pub fn js_import_bare_clause(source: AnyJsModuleSource) -> JsImportBareClauseBuilder {
     JsImportBareClauseBuilder {
         source,
-        attribute: None,
+        assertion: None,
     }
 }
 pub struct JsImportBareClauseBuilder {
     source: AnyJsModuleSource,
-    attribute: Option<JsImportAttribute>,
+    assertion: Option<JsImportAssertion>,
 }
 impl JsImportBareClauseBuilder {
-    pub fn with_attribute(mut self, attribute: JsImportAttribute) -> Self {
-        self.attribute = Some(attribute);
+    pub fn with_assertion(mut self, assertion: JsImportAssertion) -> Self {
+        self.assertion = Some(assertion);
         self
     }
     pub fn build(self) -> JsImportBareClause {
@@ -2041,7 +2037,7 @@
             JsSyntaxKind::JS_IMPORT_BARE_CLAUSE,
             [
                 Some(SyntaxElement::Node(self.source.into_syntax())),
-                self.attribute
+                self.assertion
                     .map(|token| SyntaxElement::Node(token.into_syntax())),
             ],
         ))
@@ -2072,7 +2068,7 @@
         specifier,
         from_token,
         source,
-        attribute: None,
+        assertion: None,
     }
 }
 pub struct JsImportCombinedClauseBuilder {
@@ -2081,11 +2077,11 @@
     specifier: AnyJsCombinedSpecifier,
     from_token: SyntaxToken,
     source: AnyJsModuleSource,
-    attribute: Option<JsImportAttribute>,
+    assertion: Option<JsImportAssertion>,
 }
 impl JsImportCombinedClauseBuilder {
-    pub fn with_attribute(mut self, attribute: JsImportAttribute) -> Self {
-        self.attribute = Some(attribute);
+    pub fn with_assertion(mut self, assertion: JsImportAssertion) -> Self {
+        self.assertion = Some(assertion);
         self
     }
     pub fn build(self) -> JsImportCombinedClause {
@@ -2097,7 +2093,7 @@
                 Some(SyntaxElement::Node(self.specifier.into_syntax())),
                 Some(SyntaxElement::Token(self.from_token)),
                 Some(SyntaxElement::Node(self.source.into_syntax())),
-                self.attribute
+                self.assertion
                     .map(|token| SyntaxElement::Node(token.into_syntax())),
             ],
         ))
@@ -2113,7 +2109,7 @@
         from_token,
         source,
         type_token: None,
-        attribute: None,
+        assertion: None,
     }
 }
 pub struct JsImportDefaultClauseBuilder {
@@ -2121,15 +2117,15 @@
     from_token: SyntaxToken,
     source: AnyJsModuleSource,
     type_token: Option<SyntaxToken>,
-    attribute: Option<JsImportAttribute>,
+    assertion: Option<JsImportAssertion>,
 }
 impl JsImportDefaultClauseBuilder {
     pub fn with_type_token(mut self, type_token: SyntaxToken) -> Self {
         self.type_token = Some(type_token);
         self
     }
-    pub fn with_attribute(mut self, attribute: JsImportAttribute) -> Self {
-        self.attribute = Some(attribute);
+    pub fn with_assertion(mut self, assertion: JsImportAssertion) -> Self {
+        self.assertion = Some(assertion);
         self
     }
     pub fn build(self) -> JsImportDefaultClause {
@@ -2140,7 +2136,7 @@
                 Some(SyntaxElement::Node(self.default_specifier.into_syntax())),
                 Some(SyntaxElement::Token(self.from_token)),
                 Some(SyntaxElement::Node(self.source.into_syntax())),
-                self.attribute
+                self.assertion
                     .map(|token| SyntaxElement::Node(token.into_syntax())),
             ],
         ))
@@ -2170,7 +2166,7 @@
         from_token,
         source,
         type_token: None,
-        attribute: None,
+        assertion: None,
     }
 }
 pub struct JsImportNamedClauseBuilder {
@@ -2178,15 +2174,15 @@
     from_token: SyntaxToken,
     source: AnyJsModuleSource,
     type_token: Option<SyntaxToken>,
-    attribute: Option<JsImportAttribute>,
+    assertion: Option<JsImportAssertion>,
 }
 impl JsImportNamedClauseBuilder {
     pub fn with_type_token(mut self, type_token: SyntaxToken) -> Self {
         self.type_token = Some(type_token);
         self
     }
-    pub fn with_attribute(mut self, attribute: JsImportAttribute) -> Self {
-        self.attribute = Some(attribute);
+    pub fn with_assertion(mut self, assertion: JsImportAssertion) -> Self {
+        self.assertion = Some(assertion);
         self
     }
     pub fn build(self) -> JsImportNamedClause {
@@ -2197,7 +2193,7 @@
                 Some(SyntaxElement::Node(self.named_specifiers.into_syntax())),
                 Some(SyntaxElement::Token(self.from_token)),
                 Some(SyntaxElement::Node(self.source.into_syntax())),
-                self.attribute
+                self.assertion
                     .map(|token| SyntaxElement::Node(token.into_syntax())),
             ],
         ))
@@ -2213,7 +2209,7 @@
         from_token,
         source,
         type_token: None,
-        attribute: None,
+        assertion: None,
     }
 }
 pub struct JsImportNamespaceClauseBuilder {
@@ -2221,15 +2217,15 @@
     from_token: SyntaxToken,
     source: AnyJsModuleSource,
     type_token: Option<SyntaxToken>,
-    attribute: Option<JsImportAttribute>,
+    assertion: Option<JsImportAssertion>,
 }
 impl JsImportNamespaceClauseBuilder {
     pub fn with_type_token(mut self, type_token: SyntaxToken) -> Self {
         self.type_token = Some(type_token);
         self
     }
-    pub fn with_attribute(mut self, attribute: JsImportAttribute) -> Self {
-        self.attribute = Some(attribute);
+    pub fn with_assertion(mut self, assertion: JsImportAssertion) -> Self {
+        self.assertion = Some(assertion);
         self
     }
     pub fn build(self) -> JsImportNamespaceClause {
@@ -2240,7 +2236,7 @@
                 Some(SyntaxElement::Node(self.namespace_specifier.into_syntax())),
                 Some(SyntaxElement::Token(self.from_token)),
                 Some(SyntaxElement::Node(self.source.into_syntax())),
-                self.attribute
+                self.assertion
                     .map(|token| SyntaxElement::Node(token.into_syntax())),
             ],
         ))
@@ -6905,9 +6901,9 @@
         }),
     ))
 }
-pub fn js_import_attribute_entry_list<I, S>(items: I, separators: S) -> JsImportAttributeEntryList
+pub fn js_import_assertion_entry_list<I, S>(items: I, separators: S) -> JsImportAssertionEntryList
 where
-    I: IntoIterator<Item = AnyJsImportAttributeEntry>,
+    I: IntoIterator<Item = AnyJsImportAssertionEntry>,
     I::IntoIter: ExactSizeIterator,
     S: IntoIterator<Item = JsSyntaxToken>,
     S::IntoIter: ExactSizeIterator,
@@ -6915,8 +6911,8 @@
     let mut items = items.into_iter();
     let mut separators = separators.into_iter();
     let length = items.len() + separators.len();
-    JsImportAttributeEntryList::unwrap_cast(SyntaxNode::new_detached(
-        JsSyntaxKind::JS_IMPORT_ATTRIBUTE_ENTRY_LIST,
+    JsImportAssertionEntryList::unwrap_cast(SyntaxNode::new_detached(
+        JsSyntaxKind::JS_IMPORT_ASSERTION_ENTRY_LIST,
         (0..length).map(|index| {
             if index % 2 == 0 {
                 Some(items.next()?.into_syntax().into())
@@ -7425,13 +7421,13 @@
         slots,
     ))
 }
-pub fn js_bogus_import_attribute_entry<I>(slots: I) -> JsBogusImportAttributeEntry
+pub fn js_bogus_import_assertion_entry<I>(slots: I) -> JsBogusImportAssertionEntry
 where
     I: IntoIterator<Item = Option<SyntaxElement>>,
     I::IntoIter: ExactSizeIterator,
 {
-    JsBogusImportAttributeEntry::unwrap_cast(SyntaxNode::new_detached(
-        JsSyntaxKind::JS_BOGUS_IMPORT_ATTRIBUTE_ENTRY,
+    JsBogusImportAssertionEntry::unwrap_cast(SyntaxNode::new_detached(
+        JsSyntaxKind::JS_BOGUS_IMPORT_ASSERTION_ENTRY,
         slots,
     ))
 }
