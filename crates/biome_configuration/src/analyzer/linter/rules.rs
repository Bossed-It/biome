--- conflicted
+++ resolved
@@ -67,8 +67,6 @@
         }
     }
 }
-<<<<<<< HEAD
-=======
 impl std::fmt::Display for RuleGroup {
     fn fmt(&self, fmt: &mut std::fmt::Formatter) -> std::fmt::Result {
         fmt.write_str(self.as_str())
@@ -1393,7 +1391,6 @@
         fmt.write_str(self.as_str())
     }
 }
->>>>>>> a82a1f2e
 #[derive(Clone, Debug, Default, Deserialize, Deserializable, Eq, Merge, PartialEq, Serialize)]
 #[cfg_attr(feature = "schema", derive(JsonSchema))]
 #[serde(rename_all = "camelCase", deny_unknown_fields)]
@@ -4022,9 +4019,6 @@
 #[cfg_attr(feature = "schema", derive(JsonSchema))]
 #[serde(rename_all = "camelCase", default, deny_unknown_fields)]
 #[doc = r" A list of rules that belong to this group"]
-<<<<<<< HEAD
-pub struct Nursery { # [doc = r" It enables the recommended rules for this group"] # [serde (skip_serializing_if = "Option::is_none")] pub recommended : Option < bool > , # [doc = "Disallow await inside loops."] # [serde (skip_serializing_if = "Option::is_none")] pub no_await_in_loop : Option < RuleConfiguration < biome_rule_options :: no_await_in_loop :: NoAwaitInLoopOptions >> , # [doc = "Disallow bitwise operators."] # [serde (skip_serializing_if = "Option::is_none")] pub no_bitwise_operators : Option < RuleConfiguration < biome_rule_options :: no_bitwise_operators :: NoBitwiseOperatorsOptions >> , # [doc = "Disallow use of CommonJs module system in favor of ESM style imports."] # [serde (skip_serializing_if = "Option::is_none")] pub no_common_js : Option < RuleConfiguration < biome_rule_options :: no_common_js :: NoCommonJsOptions >> , # [doc = "Disallow expressions where the operation doesn't affect the value"] # [serde (skip_serializing_if = "Option::is_none")] pub no_constant_binary_expression : Option < RuleConfiguration < biome_rule_options :: no_constant_binary_expression :: NoConstantBinaryExpressionOptions >> , # [doc = "Disallow a lower specificity selector from coming after a higher specificity selector."] # [serde (skip_serializing_if = "Option::is_none")] pub no_descending_specificity : Option < RuleConfiguration < biome_rule_options :: no_descending_specificity :: NoDescendingSpecificityOptions >> , # [doc = "Disallow destructuring props inside JSX components in Solid projects."] # [serde (skip_serializing_if = "Option::is_none")] pub no_destructured_props : Option < RuleConfiguration < biome_rule_options :: no_destructured_props :: NoDestructuredPropsOptions >> , # [doc = "Disallow direct assignments to document.cookie."] # [serde (skip_serializing_if = "Option::is_none")] pub no_document_cookie : Option < RuleConfiguration < biome_rule_options :: no_document_cookie :: NoDocumentCookieOptions >> , # [doc = "Prevents importing next/document outside of pages/_document.jsx in Next.js projects."] # [serde (skip_serializing_if = "Option::is_none")] pub no_document_import_in_page : Option < RuleConfiguration < biome_rule_options :: no_document_import_in_page :: NoDocumentImportInPageOptions >> , # [doc = "Disallow duplicate custom properties within declaration blocks."] # [serde (skip_serializing_if = "Option::is_none")] pub no_duplicate_custom_properties : Option < RuleConfiguration < biome_rule_options :: no_duplicate_custom_properties :: NoDuplicateCustomPropertiesOptions >> , # [doc = "Disallow duplicate conditions in if-else-if chains"] # [serde (skip_serializing_if = "Option::is_none")] pub no_duplicate_else_if : Option < RuleConfiguration < biome_rule_options :: no_duplicate_else_if :: NoDuplicateElseIfOptions >> , # [doc = "No duplicated fields in GraphQL operations."] # [serde (skip_serializing_if = "Option::is_none")] pub no_duplicate_fields : Option < RuleConfiguration < biome_rule_options :: no_duplicate_fields :: NoDuplicateFieldsOptions >> , # [doc = "Disallow duplicate properties within declaration blocks."] # [serde (skip_serializing_if = "Option::is_none")] pub no_duplicate_properties : Option < RuleConfiguration < biome_rule_options :: no_duplicate_properties :: NoDuplicatePropertiesOptions >> , # [doc = "Disallow accessing namespace imports dynamically."] # [serde (skip_serializing_if = "Option::is_none")] pub no_dynamic_namespace_import_access : Option < RuleConfiguration < biome_rule_options :: no_dynamic_namespace_import_access :: NoDynamicNamespaceImportAccessOptions >> , # [doc = "Disallow TypeScript enum."] # [serde (skip_serializing_if = "Option::is_none")] pub no_enum : Option < RuleConfiguration < biome_rule_options :: no_enum :: NoEnumOptions >> , # [doc = "Disallow exporting an imported variable."] # [serde (skip_serializing_if = "Option::is_none")] pub no_exported_imports : Option < RuleConfiguration < biome_rule_options :: no_exported_imports :: NoExportedImportsOptions >> , # [doc = "Require Promise-like statements to be handled appropriately."] # [serde (skip_serializing_if = "Option::is_none")] pub no_floating_promises : Option < RuleFixConfiguration < biome_rule_options :: no_floating_promises :: NoFloatingPromisesOptions >> , # [doc = "Disallow the use of __dirname and __filename in the global scope."] # [serde (skip_serializing_if = "Option::is_none")] pub no_global_dirname_filename : Option < RuleFixConfiguration < biome_rule_options :: no_global_dirname_filename :: NoGlobalDirnameFilenameOptions >> , # [doc = "Prevent usage of \\<head> element in a Next.js project."] # [serde (skip_serializing_if = "Option::is_none")] pub no_head_element : Option < RuleConfiguration < biome_rule_options :: no_head_element :: NoHeadElementOptions >> , # [doc = "Prevent using the next/head module in pages/_document.js on Next.js projects."] # [serde (skip_serializing_if = "Option::is_none")] pub no_head_import_in_document : Option < RuleConfiguration < biome_rule_options :: no_head_import_in_document :: NoHeadImportInDocumentOptions >> , # [doc = "Prevent usage of \\<img> element in a Next.js project."] # [serde (skip_serializing_if = "Option::is_none")] pub no_img_element : Option < RuleConfiguration < biome_rule_options :: no_img_element :: NoImgElementOptions >> , # [doc = "Prevent import cycles."] # [serde (skip_serializing_if = "Option::is_none")] pub no_import_cycles : Option < RuleConfiguration < biome_rule_options :: no_import_cycles :: NoImportCyclesOptions >> , # [doc = "Disallows the use of irregular whitespace characters."] # [serde (skip_serializing_if = "Option::is_none")] pub no_irregular_whitespace : Option < RuleConfiguration < biome_rule_options :: no_irregular_whitespace :: NoIrregularWhitespaceOptions >> , # [doc = "Disallow missing var function for css variables."] # [serde (skip_serializing_if = "Option::is_none")] pub no_missing_var_function : Option < RuleConfiguration < biome_rule_options :: no_missing_var_function :: NoMissingVarFunctionOptions >> , # [doc = "Disallow nested ternary expressions."] # [serde (skip_serializing_if = "Option::is_none")] pub no_nested_ternary : Option < RuleConfiguration < biome_rule_options :: no_nested_ternary :: NoNestedTernaryOptions >> , # [doc = "Disallow use event handlers on non-interactive elements."] # [serde (skip_serializing_if = "Option::is_none")] pub no_noninteractive_element_interactions : Option < RuleConfiguration < biome_rule_options :: no_noninteractive_element_interactions :: NoNoninteractiveElementInteractionsOptions >> , # [doc = "Disallow octal escape sequences in string literals"] # [serde (skip_serializing_if = "Option::is_none")] pub no_octal_escape : Option < RuleFixConfiguration < biome_rule_options :: no_octal_escape :: NoOctalEscapeOptions >> , # [doc = "Disallow the use of process.env."] # [serde (skip_serializing_if = "Option::is_none")] pub no_process_env : Option < RuleConfiguration < biome_rule_options :: no_process_env :: NoProcessEnvOptions >> , # [doc = "Disallow the use of process global."] # [serde (skip_serializing_if = "Option::is_none")] pub no_process_global : Option < RuleFixConfiguration < biome_rule_options :: no_process_global :: NoProcessGlobalOptions >> , # [doc = "Disallow specified modules when loaded by import or require."] # [serde (skip_serializing_if = "Option::is_none")] pub no_restricted_imports : Option < RuleConfiguration < biome_rule_options :: no_restricted_imports :: NoRestrictedImportsOptions >> , # [doc = "Disallow user defined types."] # [serde (skip_serializing_if = "Option::is_none")] pub no_restricted_types : Option < RuleFixConfiguration < biome_rule_options :: no_restricted_types :: NoRestrictedTypesOptions >> , # [doc = "Disallow usage of sensitive data such as API keys and tokens."] # [serde (skip_serializing_if = "Option::is_none")] pub no_secrets : Option < RuleConfiguration < biome_rule_options :: no_secrets :: NoSecretsOptions >> , # [doc = "Enforce that static, visible elements (such as \\<div>) that have click handlers use the valid role attribute."] # [serde (skip_serializing_if = "Option::is_none")] pub no_static_element_interactions : Option < RuleConfiguration < biome_rule_options :: no_static_element_interactions :: NoStaticElementInteractionsOptions >> , # [doc = "Enforce the use of String.slice() over String.substr() and String.substring()."] # [serde (skip_serializing_if = "Option::is_none")] pub no_substr : Option < RuleFixConfiguration < biome_rule_options :: no_substr :: NoSubstrOptions >> , # [doc = "Disallow template literal placeholder syntax in regular strings."] # [serde (skip_serializing_if = "Option::is_none")] pub no_template_curly_in_string : Option < RuleConfiguration < biome_rule_options :: no_template_curly_in_string :: NoTemplateCurlyInStringOptions >> , # [doc = "Prevents the use of the TypeScript directive @ts-ignore."] # [serde (skip_serializing_if = "Option::is_none")] pub no_ts_ignore : Option < RuleFixConfiguration < biome_rule_options :: no_ts_ignore :: NoTsIgnoreOptions >> , # [doc = "Disallow unknown at-rules."] # [serde (skip_serializing_if = "Option::is_none")] pub no_unknown_at_rule : Option < RuleConfiguration < biome_rule_options :: no_unknown_at_rule :: NoUnknownAtRuleOptions >> , # [doc = "Disallow unknown pseudo-class selectors."] # [serde (skip_serializing_if = "Option::is_none")] pub no_unknown_pseudo_class : Option < RuleConfiguration < biome_rule_options :: no_unknown_pseudo_class :: NoUnknownPseudoClassOptions >> , # [doc = "Disallow unknown pseudo-element selectors."] # [serde (skip_serializing_if = "Option::is_none")] pub no_unknown_pseudo_element : Option < RuleConfiguration < biome_rule_options :: no_unknown_pseudo_element :: NoUnknownPseudoElementOptions >> , # [doc = "Disallow unknown type selectors."] # [serde (skip_serializing_if = "Option::is_none")] pub no_unknown_type_selector : Option < RuleConfiguration < biome_rule_options :: no_unknown_type_selector :: NoUnknownTypeSelectorOptions >> , # [doc = "Prevent duplicate polyfills from Polyfill.io."] # [serde (skip_serializing_if = "Option::is_none")] pub no_unwanted_polyfillio : Option < RuleConfiguration < biome_rule_options :: no_unwanted_polyfillio :: NoUnwantedPolyfillioOptions >> , # [doc = "Disallow unnecessary escape sequence in regular expression literals."] # [serde (skip_serializing_if = "Option::is_none")] pub no_useless_escape_in_regex : Option < RuleFixConfiguration < biome_rule_options :: no_useless_escape_in_regex :: NoUselessEscapeInRegexOptions >> , # [doc = "Disallow unnecessary escapes in string literals."] # [serde (skip_serializing_if = "Option::is_none")] pub no_useless_escape_in_string : Option < RuleFixConfiguration < biome_rule_options :: no_useless_escape_in_string :: NoUselessEscapeInStringOptions >> , # [doc = "Disallow unnecessary String.raw function in template string literals without any escape sequence."] # [serde (skip_serializing_if = "Option::is_none")] pub no_useless_string_raw : Option < RuleConfiguration < biome_rule_options :: no_useless_string_raw :: NoUselessStringRawOptions >> , # [doc = "Disallow the use of useless undefined."] # [serde (skip_serializing_if = "Option::is_none")] pub no_useless_undefined : Option < RuleFixConfiguration < biome_rule_options :: no_useless_undefined :: NoUselessUndefinedOptions >> , # [doc = "Disallow use of @value rule in css modules."] # [serde (skip_serializing_if = "Option::is_none")] pub no_value_at_rule : Option < RuleConfiguration < biome_rule_options :: no_value_at_rule :: NoValueAtRuleOptions >> , # [doc = "Disallow the use of overload signatures that are not next to each other."] # [serde (skip_serializing_if = "Option::is_none")] pub use_adjacent_overload_signatures : Option < RuleConfiguration < biome_rule_options :: use_adjacent_overload_signatures :: UseAdjacentOverloadSignaturesOptions >> , # [doc = "Enforce that ARIA properties are valid for the roles that are supported by the element."] # [serde (skip_serializing_if = "Option::is_none")] pub use_aria_props_supported_by_role : Option < RuleConfiguration < biome_rule_options :: use_aria_props_supported_by_role :: UseAriaPropsSupportedByRoleOptions >> , # [doc = "Use at() instead of integer index access."] # [serde (skip_serializing_if = "Option::is_none")] pub use_at_index : Option < RuleFixConfiguration < biome_rule_options :: use_at_index :: UseAtIndexOptions >> , # [doc = "Enforce using single if instead of nested if clauses."] # [serde (skip_serializing_if = "Option::is_none")] pub use_collapsed_if : Option < RuleFixConfiguration < biome_rule_options :: use_collapsed_if :: UseCollapsedIfOptions >> , # [doc = "Enforce declaring components only within modules that export React Components exclusively."] # [serde (skip_serializing_if = "Option::is_none")] pub use_component_export_only_modules : Option < RuleConfiguration < biome_rule_options :: use_component_export_only_modules :: UseComponentExportOnlyModulesOptions >> , # [doc = "This rule enforces consistent use of curly braces inside JSX attributes and JSX children."] # [serde (skip_serializing_if = "Option::is_none")] pub use_consistent_curly_braces : Option < RuleFixConfiguration < biome_rule_options :: use_consistent_curly_braces :: UseConsistentCurlyBracesOptions >> , # [doc = "Require consistent accessibility modifiers on class properties and methods."] # [serde (skip_serializing_if = "Option::is_none")] pub use_consistent_member_accessibility : Option < RuleConfiguration < biome_rule_options :: use_consistent_member_accessibility :: UseConsistentMemberAccessibilityOptions >> , # [doc = "Require the consistent declaration of object literals. Defaults to explicit definitions."] # [serde (skip_serializing_if = "Option::is_none")] pub use_consistent_object_definition : Option < RuleConfiguration < biome_rule_options :: use_consistent_object_definition :: UseConsistentObjectDefinitionOptions >> , # [doc = "Require specifying the reason argument when using @deprecated directive"] # [serde (skip_serializing_if = "Option::is_none")] pub use_deprecated_reason : Option < RuleConfiguration < biome_rule_options :: use_deprecated_reason :: UseDeprecatedReasonOptions >> , # [doc = "Require explicit return types on functions and class methods."] # [serde (skip_serializing_if = "Option::is_none")] pub use_explicit_type : Option < RuleConfiguration < biome_rule_options :: use_explicit_type :: UseExplicitTypeOptions >> , # [doc = "Require that all exports are declared after all non-export statements."] # [serde (skip_serializing_if = "Option::is_none")] pub use_exports_last : Option < RuleConfiguration < biome_rule_options :: use_exports_last :: UseExportsLastOptions >> , # [doc = "Enforce using Solid's \\<For /> component for mapping an array to JSX elements."] # [serde (skip_serializing_if = "Option::is_none")] pub use_for_component : Option < RuleConfiguration < biome_rule_options :: use_for_component :: UseForComponentOptions >> , # [doc = "Enforces the use of a recommended display strategy with Google Fonts."] # [serde (skip_serializing_if = "Option::is_none")] pub use_google_font_display : Option < RuleConfiguration < biome_rule_options :: use_google_font_display :: UseGoogleFontDisplayOptions >> , # [doc = "Ensure the preconnect attribute is used when using Google Fonts."] # [serde (skip_serializing_if = "Option::is_none")] pub use_google_font_preconnect : Option < RuleFixConfiguration < biome_rule_options :: use_google_font_preconnect :: UseGoogleFontPreconnectOptions >> , # [doc = "Require for-in loops to include an if statement."] # [serde (skip_serializing_if = "Option::is_none")] pub use_guard_for_in : Option < RuleConfiguration < biome_rule_options :: use_guard_for_in :: UseGuardForInOptions >> , # [doc = "Enforce specifying the name of GraphQL operations."] # [serde (skip_serializing_if = "Option::is_none")] pub use_named_operation : Option < RuleFixConfiguration < biome_rule_options :: use_named_operation :: UseNamedOperationOptions >> , # [doc = "Validates that all enum values are capitalized."] # [serde (skip_serializing_if = "Option::is_none")] pub use_naming_convention : Option < RuleConfiguration < biome_rule_options :: use_naming_convention :: UseNamingConventionOptions >> , # [doc = "Enforce the consistent use of the radix argument when using parseInt()."] # [serde (skip_serializing_if = "Option::is_none")] pub use_parse_int_radix : Option < RuleFixConfiguration < biome_rule_options :: use_parse_int_radix :: UseParseIntRadixOptions >> , # [doc = "Enforce the sorting of CSS utility classes."] # [serde (skip_serializing_if = "Option::is_none")] pub use_sorted_classes : Option < RuleFixConfiguration < biome_rule_options :: use_sorted_classes :: UseSortedClassesOptions >> , # [doc = "Enforce the use of the directive \"use strict\" in script files."] # [serde (skip_serializing_if = "Option::is_none")] pub use_strict_mode : Option < RuleFixConfiguration < biome_rule_options :: use_strict_mode :: UseStrictModeOptions >> , # [doc = "Require a description parameter for the Symbol()."] # [serde (skip_serializing_if = "Option::is_none")] pub use_symbol_description : Option < RuleConfiguration < biome_rule_options :: use_symbol_description :: UseSymbolDescriptionOptions >> , # [doc = "Enforce the use of String.trimStart() and String.trimEnd() over String.trimLeft() and String.trimRight()."] # [serde (skip_serializing_if = "Option::is_none")] pub use_trim_start_end : Option < RuleFixConfiguration < biome_rule_options :: use_trim_start_end :: UseTrimStartEndOptions >> , # [doc = "Use valid values for the autocomplete attribute on input elements."] # [serde (skip_serializing_if = "Option::is_none")] pub use_valid_autocomplete : Option < RuleConfiguration < biome_rule_options :: use_valid_autocomplete :: UseValidAutocompleteOptions >> }
-=======
 pub struct Nursery {
     #[doc = r" It enables the recommended rules for this group"]
     #[serde(skip_serializing_if = "Option::is_none")]
@@ -4160,7 +4154,6 @@
     pub use_symbol_description:
         Option<RuleConfiguration<biome_js_analyze::options::UseSymbolDescription>>,
 }
->>>>>>> a82a1f2e
 impl Nursery {
     const GROUP_NAME: &'static str = "nursery";
     pub(crate) const GROUP_RULES: &'static [&'static str] = &[
@@ -4208,18 +4201,7 @@
         "noUselessEscapeInString",
         "noUselessStringRaw",
         "noUselessUndefined",
-<<<<<<< HEAD
-        "noValueAtRule",
-        "useAdjacentOverloadSignatures",
-        "useAriaPropsSupportedByRole",
-        "useAtIndex",
-        "useCollapsedIf",
-        "useComponentExportOnlyModules",
-        "useConsistentCurlyBraces",
-        "useConsistentMemberAccessibility",
-=======
         "useAdjacentGetterSetter",
->>>>>>> a82a1f2e
         "useConsistentObjectDefinition",
         "useDeprecatedReason",
         "useExplicitType",
@@ -4238,28 +4220,6 @@
         "useValidAutocomplete",
     ];
     const RECOMMENDED_RULES_AS_FILTERS: &'static [RuleFilter<'static>] = &[
-<<<<<<< HEAD
-        RuleFilter::Rule(Self::GROUP_NAME, Self::GROUP_RULES[4]),
-        RuleFilter::Rule(Self::GROUP_NAME, Self::GROUP_RULES[8]),
-        RuleFilter::Rule(Self::GROUP_NAME, Self::GROUP_RULES[9]),
-        RuleFilter::Rule(Self::GROUP_NAME, Self::GROUP_RULES[10]),
-        RuleFilter::Rule(Self::GROUP_NAME, Self::GROUP_RULES[11]),
-        RuleFilter::Rule(Self::GROUP_NAME, Self::GROUP_RULES[22]),
-        RuleFilter::Rule(Self::GROUP_NAME, Self::GROUP_RULES[25]),
-        RuleFilter::Rule(Self::GROUP_NAME, Self::GROUP_RULES[34]),
-        RuleFilter::Rule(Self::GROUP_NAME, Self::GROUP_RULES[35]),
-        RuleFilter::Rule(Self::GROUP_NAME, Self::GROUP_RULES[36]),
-        RuleFilter::Rule(Self::GROUP_NAME, Self::GROUP_RULES[37]),
-        RuleFilter::Rule(Self::GROUP_NAME, Self::GROUP_RULES[38]),
-        RuleFilter::Rule(Self::GROUP_NAME, Self::GROUP_RULES[40]),
-        RuleFilter::Rule(Self::GROUP_NAME, Self::GROUP_RULES[41]),
-        RuleFilter::Rule(Self::GROUP_NAME, Self::GROUP_RULES[46]),
-        RuleFilter::Rule(Self::GROUP_NAME, Self::GROUP_RULES[51]),
-        RuleFilter::Rule(Self::GROUP_NAME, Self::GROUP_RULES[53]),
-        RuleFilter::Rule(Self::GROUP_NAME, Self::GROUP_RULES[60]),
-        RuleFilter::Rule(Self::GROUP_NAME, Self::GROUP_RULES[62]),
-        RuleFilter::Rule(Self::GROUP_NAME, Self::GROUP_RULES[64]),
-=======
         RuleFilter::Rule(Self::GROUP_NAME, Self::GROUP_RULES[7]),
         RuleFilter::Rule(Self::GROUP_NAME, Self::GROUP_RULES[13]),
         RuleFilter::Rule(Self::GROUP_NAME, Self::GROUP_RULES[14]),
@@ -4268,7 +4228,6 @@
         RuleFilter::Rule(Self::GROUP_NAME, Self::GROUP_RULES[27]),
         RuleFilter::Rule(Self::GROUP_NAME, Self::GROUP_RULES[28]),
         RuleFilter::Rule(Self::GROUP_NAME, Self::GROUP_RULES[31]),
->>>>>>> a82a1f2e
     ];
     const ALL_RULES_AS_FILTERS: &'static [RuleFilter<'static>] = &[
         RuleFilter::Rule(Self::GROUP_NAME, Self::GROUP_RULES[0]),
@@ -4306,42 +4265,6 @@
         RuleFilter::Rule(Self::GROUP_NAME, Self::GROUP_RULES[32]),
         RuleFilter::Rule(Self::GROUP_NAME, Self::GROUP_RULES[33]),
         RuleFilter::Rule(Self::GROUP_NAME, Self::GROUP_RULES[34]),
-<<<<<<< HEAD
-        RuleFilter::Rule(Self::GROUP_NAME, Self::GROUP_RULES[35]),
-        RuleFilter::Rule(Self::GROUP_NAME, Self::GROUP_RULES[36]),
-        RuleFilter::Rule(Self::GROUP_NAME, Self::GROUP_RULES[37]),
-        RuleFilter::Rule(Self::GROUP_NAME, Self::GROUP_RULES[38]),
-        RuleFilter::Rule(Self::GROUP_NAME, Self::GROUP_RULES[39]),
-        RuleFilter::Rule(Self::GROUP_NAME, Self::GROUP_RULES[40]),
-        RuleFilter::Rule(Self::GROUP_NAME, Self::GROUP_RULES[41]),
-        RuleFilter::Rule(Self::GROUP_NAME, Self::GROUP_RULES[42]),
-        RuleFilter::Rule(Self::GROUP_NAME, Self::GROUP_RULES[43]),
-        RuleFilter::Rule(Self::GROUP_NAME, Self::GROUP_RULES[44]),
-        RuleFilter::Rule(Self::GROUP_NAME, Self::GROUP_RULES[45]),
-        RuleFilter::Rule(Self::GROUP_NAME, Self::GROUP_RULES[46]),
-        RuleFilter::Rule(Self::GROUP_NAME, Self::GROUP_RULES[47]),
-        RuleFilter::Rule(Self::GROUP_NAME, Self::GROUP_RULES[48]),
-        RuleFilter::Rule(Self::GROUP_NAME, Self::GROUP_RULES[49]),
-        RuleFilter::Rule(Self::GROUP_NAME, Self::GROUP_RULES[50]),
-        RuleFilter::Rule(Self::GROUP_NAME, Self::GROUP_RULES[51]),
-        RuleFilter::Rule(Self::GROUP_NAME, Self::GROUP_RULES[52]),
-        RuleFilter::Rule(Self::GROUP_NAME, Self::GROUP_RULES[53]),
-        RuleFilter::Rule(Self::GROUP_NAME, Self::GROUP_RULES[54]),
-        RuleFilter::Rule(Self::GROUP_NAME, Self::GROUP_RULES[55]),
-        RuleFilter::Rule(Self::GROUP_NAME, Self::GROUP_RULES[56]),
-        RuleFilter::Rule(Self::GROUP_NAME, Self::GROUP_RULES[57]),
-        RuleFilter::Rule(Self::GROUP_NAME, Self::GROUP_RULES[58]),
-        RuleFilter::Rule(Self::GROUP_NAME, Self::GROUP_RULES[59]),
-        RuleFilter::Rule(Self::GROUP_NAME, Self::GROUP_RULES[60]),
-        RuleFilter::Rule(Self::GROUP_NAME, Self::GROUP_RULES[61]),
-        RuleFilter::Rule(Self::GROUP_NAME, Self::GROUP_RULES[62]),
-        RuleFilter::Rule(Self::GROUP_NAME, Self::GROUP_RULES[63]),
-        RuleFilter::Rule(Self::GROUP_NAME, Self::GROUP_RULES[64]),
-        RuleFilter::Rule(Self::GROUP_NAME, Self::GROUP_RULES[65]),
-        RuleFilter::Rule(Self::GROUP_NAME, Self::GROUP_RULES[66]),
-        RuleFilter::Rule(Self::GROUP_NAME, Self::GROUP_RULES[67]),
-=======
->>>>>>> a82a1f2e
     ];
 }
 impl RuleGroupExt for Nursery {
@@ -4453,137 +4376,76 @@
                 index_set.insert(RuleFilter::Rule(Self::GROUP_NAME, Self::GROUP_RULES[19]));
             }
         }
-<<<<<<< HEAD
-        if let Some(rule) = self.no_import_cycles.as_ref() {
-=======
         if let Some(rule) = self.use_adjacent_getter_setter.as_ref() {
->>>>>>> a82a1f2e
             if rule.is_enabled() {
                 index_set.insert(RuleFilter::Rule(Self::GROUP_NAME, Self::GROUP_RULES[20]));
             }
         }
-<<<<<<< HEAD
-        if let Some(rule) = self.no_irregular_whitespace.as_ref() {
-=======
         if let Some(rule) = self.use_consistent_object_definition.as_ref() {
->>>>>>> a82a1f2e
             if rule.is_enabled() {
                 index_set.insert(RuleFilter::Rule(Self::GROUP_NAME, Self::GROUP_RULES[21]));
             }
         }
-<<<<<<< HEAD
-        if let Some(rule) = self.no_missing_var_function.as_ref() {
-=======
         if let Some(rule) = self.use_exhaustive_switch_cases.as_ref() {
->>>>>>> a82a1f2e
             if rule.is_enabled() {
                 index_set.insert(RuleFilter::Rule(Self::GROUP_NAME, Self::GROUP_RULES[22]));
             }
         }
-<<<<<<< HEAD
-        if let Some(rule) = self.no_nested_ternary.as_ref() {
-=======
         if let Some(rule) = self.use_explicit_type.as_ref() {
->>>>>>> a82a1f2e
             if rule.is_enabled() {
                 index_set.insert(RuleFilter::Rule(Self::GROUP_NAME, Self::GROUP_RULES[23]));
             }
         }
-<<<<<<< HEAD
-        if let Some(rule) = self.no_noninteractive_element_interactions.as_ref() {
-=======
         if let Some(rule) = self.use_exports_last.as_ref() {
->>>>>>> a82a1f2e
             if rule.is_enabled() {
                 index_set.insert(RuleFilter::Rule(Self::GROUP_NAME, Self::GROUP_RULES[24]));
             }
         }
-<<<<<<< HEAD
-        if let Some(rule) = self.no_octal_escape.as_ref() {
-=======
         if let Some(rule) = self.use_for_component.as_ref() {
->>>>>>> a82a1f2e
             if rule.is_enabled() {
                 index_set.insert(RuleFilter::Rule(Self::GROUP_NAME, Self::GROUP_RULES[25]));
             }
         }
-<<<<<<< HEAD
-        if let Some(rule) = self.no_process_env.as_ref() {
-=======
         if let Some(rule) = self.use_google_font_preconnect.as_ref() {
->>>>>>> a82a1f2e
             if rule.is_enabled() {
                 index_set.insert(RuleFilter::Rule(Self::GROUP_NAME, Self::GROUP_RULES[26]));
             }
         }
-<<<<<<< HEAD
-        if let Some(rule) = self.no_process_global.as_ref() {
-=======
         if let Some(rule) = self.use_iterable_callback_return.as_ref() {
->>>>>>> a82a1f2e
             if rule.is_enabled() {
                 index_set.insert(RuleFilter::Rule(Self::GROUP_NAME, Self::GROUP_RULES[27]));
             }
         }
-<<<<<<< HEAD
-        if let Some(rule) = self.no_restricted_imports.as_ref() {
-=======
         if let Some(rule) = self.use_named_operation.as_ref() {
->>>>>>> a82a1f2e
             if rule.is_enabled() {
                 index_set.insert(RuleFilter::Rule(Self::GROUP_NAME, Self::GROUP_RULES[28]));
             }
         }
-<<<<<<< HEAD
-        if let Some(rule) = self.no_restricted_types.as_ref() {
-=======
         if let Some(rule) = self.use_naming_convention.as_ref() {
->>>>>>> a82a1f2e
             if rule.is_enabled() {
                 index_set.insert(RuleFilter::Rule(Self::GROUP_NAME, Self::GROUP_RULES[29]));
             }
         }
-<<<<<<< HEAD
-        if let Some(rule) = self.no_secrets.as_ref() {
-=======
         if let Some(rule) = self.use_numeric_separators.as_ref() {
->>>>>>> a82a1f2e
             if rule.is_enabled() {
                 index_set.insert(RuleFilter::Rule(Self::GROUP_NAME, Self::GROUP_RULES[30]));
             }
         }
-<<<<<<< HEAD
-        if let Some(rule) = self.no_static_element_interactions.as_ref() {
-=======
         if let Some(rule) = self.use_parse_int_radix.as_ref() {
->>>>>>> a82a1f2e
             if rule.is_enabled() {
                 index_set.insert(RuleFilter::Rule(Self::GROUP_NAME, Self::GROUP_RULES[31]));
             }
         }
-<<<<<<< HEAD
-        if let Some(rule) = self.no_substr.as_ref() {
-=======
         if let Some(rule) = self.use_single_js_doc_asterisk.as_ref() {
->>>>>>> a82a1f2e
             if rule.is_enabled() {
                 index_set.insert(RuleFilter::Rule(Self::GROUP_NAME, Self::GROUP_RULES[32]));
             }
         }
-<<<<<<< HEAD
-        if let Some(rule) = self.no_template_curly_in_string.as_ref() {
-=======
         if let Some(rule) = self.use_sorted_classes.as_ref() {
->>>>>>> a82a1f2e
             if rule.is_enabled() {
                 index_set.insert(RuleFilter::Rule(Self::GROUP_NAME, Self::GROUP_RULES[33]));
             }
         }
-<<<<<<< HEAD
-        if let Some(rule) = self.no_ts_ignore.as_ref() {
-            if rule.is_enabled() {
-                index_set.insert(RuleFilter::Rule(Self::GROUP_NAME, Self::GROUP_RULES[34]));
-=======
         if let Some(rule) = self.use_symbol_description.as_ref() {
             if rule.is_enabled() {
                 index_set.insert(RuleFilter::Rule(Self::GROUP_NAME, Self::GROUP_RULES[34]));
@@ -4603,585 +4465,164 @@
                 index_set.insert(RuleFilter::Rule(Self::GROUP_NAME, Self::GROUP_RULES[1]));
             }
         }
+        if let Some(rule) = self.no_common_js.as_ref() {
+            if rule.is_disabled() {
+                index_set.insert(RuleFilter::Rule(Self::GROUP_NAME, Self::GROUP_RULES[2]));
+            }
+        }
         if let Some(rule) = self.no_constant_binary_expression.as_ref() {
             if rule.is_disabled() {
-                index_set.insert(RuleFilter::Rule(Self::GROUP_NAME, Self::GROUP_RULES[2]));
->>>>>>> a82a1f2e
-            }
-        }
-        if let Some(rule) = self.no_unknown_at_rule.as_ref() {
-            if rule.is_enabled() {
-                index_set.insert(RuleFilter::Rule(Self::GROUP_NAME, Self::GROUP_RULES[35]));
-            }
-        }
-        if let Some(rule) = self.no_unknown_pseudo_class.as_ref() {
-            if rule.is_enabled() {
-                index_set.insert(RuleFilter::Rule(Self::GROUP_NAME, Self::GROUP_RULES[36]));
-            }
-        }
-        if let Some(rule) = self.no_unknown_pseudo_element.as_ref() {
-            if rule.is_enabled() {
-                index_set.insert(RuleFilter::Rule(Self::GROUP_NAME, Self::GROUP_RULES[37]));
-            }
-        }
-        if let Some(rule) = self.no_unknown_type_selector.as_ref() {
-            if rule.is_enabled() {
-                index_set.insert(RuleFilter::Rule(Self::GROUP_NAME, Self::GROUP_RULES[38]));
-            }
-        }
-        if let Some(rule) = self.no_unwanted_polyfillio.as_ref() {
-            if rule.is_enabled() {
-                index_set.insert(RuleFilter::Rule(Self::GROUP_NAME, Self::GROUP_RULES[39]));
-            }
-        }
-        if let Some(rule) = self.no_useless_escape_in_regex.as_ref() {
-            if rule.is_enabled() {
-                index_set.insert(RuleFilter::Rule(Self::GROUP_NAME, Self::GROUP_RULES[40]));
-            }
-        }
-        if let Some(rule) = self.no_useless_escape_in_string.as_ref() {
-            if rule.is_enabled() {
-                index_set.insert(RuleFilter::Rule(Self::GROUP_NAME, Self::GROUP_RULES[41]));
-            }
-        }
-        if let Some(rule) = self.no_useless_string_raw.as_ref() {
-            if rule.is_enabled() {
-                index_set.insert(RuleFilter::Rule(Self::GROUP_NAME, Self::GROUP_RULES[42]));
-            }
-        }
-        if let Some(rule) = self.no_useless_undefined.as_ref() {
-            if rule.is_enabled() {
-                index_set.insert(RuleFilter::Rule(Self::GROUP_NAME, Self::GROUP_RULES[43]));
-            }
-        }
-        if let Some(rule) = self.no_value_at_rule.as_ref() {
-            if rule.is_enabled() {
-                index_set.insert(RuleFilter::Rule(Self::GROUP_NAME, Self::GROUP_RULES[44]));
-            }
-        }
-        if let Some(rule) = self.use_adjacent_overload_signatures.as_ref() {
-            if rule.is_enabled() {
-                index_set.insert(RuleFilter::Rule(Self::GROUP_NAME, Self::GROUP_RULES[45]));
-            }
-        }
-        if let Some(rule) = self.use_aria_props_supported_by_role.as_ref() {
-            if rule.is_enabled() {
-                index_set.insert(RuleFilter::Rule(Self::GROUP_NAME, Self::GROUP_RULES[46]));
-            }
-        }
-        if let Some(rule) = self.use_at_index.as_ref() {
-            if rule.is_enabled() {
-                index_set.insert(RuleFilter::Rule(Self::GROUP_NAME, Self::GROUP_RULES[47]));
-            }
-        }
-        if let Some(rule) = self.use_collapsed_if.as_ref() {
-            if rule.is_enabled() {
-                index_set.insert(RuleFilter::Rule(Self::GROUP_NAME, Self::GROUP_RULES[48]));
-            }
-        }
-        if let Some(rule) = self.use_component_export_only_modules.as_ref() {
-            if rule.is_enabled() {
-                index_set.insert(RuleFilter::Rule(Self::GROUP_NAME, Self::GROUP_RULES[49]));
-            }
-        }
-        if let Some(rule) = self.use_consistent_curly_braces.as_ref() {
-            if rule.is_enabled() {
-                index_set.insert(RuleFilter::Rule(Self::GROUP_NAME, Self::GROUP_RULES[50]));
-            }
-        }
-        if let Some(rule) = self.use_consistent_member_accessibility.as_ref() {
-            if rule.is_enabled() {
-                index_set.insert(RuleFilter::Rule(Self::GROUP_NAME, Self::GROUP_RULES[51]));
-            }
-        }
-<<<<<<< HEAD
+                index_set.insert(RuleFilter::Rule(Self::GROUP_NAME, Self::GROUP_RULES[3]));
+            }
+        }
+        if let Some(rule) = self.no_descending_specificity.as_ref() {
+            if rule.is_disabled() {
+                index_set.insert(RuleFilter::Rule(Self::GROUP_NAME, Self::GROUP_RULES[4]));
+            }
+        }
+        if let Some(rule) = self.no_destructured_props.as_ref() {
+            if rule.is_disabled() {
+                index_set.insert(RuleFilter::Rule(Self::GROUP_NAME, Self::GROUP_RULES[5]));
+            }
+        }
+        if let Some(rule) = self.no_document_cookie.as_ref() {
+            if rule.is_disabled() {
+                index_set.insert(RuleFilter::Rule(Self::GROUP_NAME, Self::GROUP_RULES[6]));
+            }
+        }
+        if let Some(rule) = self.no_document_import_in_page.as_ref() {
+            if rule.is_disabled() {
+                index_set.insert(RuleFilter::Rule(Self::GROUP_NAME, Self::GROUP_RULES[7]));
+            }
+        }
+        if let Some(rule) = self.no_duplicate_custom_properties.as_ref() {
+            if rule.is_disabled() {
+                index_set.insert(RuleFilter::Rule(Self::GROUP_NAME, Self::GROUP_RULES[8]));
+            }
+        }
+        if let Some(rule) = self.no_duplicate_else_if.as_ref() {
+            if rule.is_disabled() {
+                index_set.insert(RuleFilter::Rule(Self::GROUP_NAME, Self::GROUP_RULES[9]));
+            }
+        }
+        if let Some(rule) = self.no_duplicate_fields.as_ref() {
+            if rule.is_disabled() {
+                index_set.insert(RuleFilter::Rule(Self::GROUP_NAME, Self::GROUP_RULES[10]));
+            }
+        }
+        if let Some(rule) = self.no_duplicate_properties.as_ref() {
+            if rule.is_disabled() {
+                index_set.insert(RuleFilter::Rule(Self::GROUP_NAME, Self::GROUP_RULES[11]));
+            }
+        }
+        if let Some(rule) = self.no_dynamic_namespace_import_access.as_ref() {
+            if rule.is_disabled() {
+                index_set.insert(RuleFilter::Rule(Self::GROUP_NAME, Self::GROUP_RULES[12]));
+            }
+        }
+        if let Some(rule) = self.no_enum.as_ref() {
+            if rule.is_disabled() {
+                index_set.insert(RuleFilter::Rule(Self::GROUP_NAME, Self::GROUP_RULES[13]));
+            }
+        }
+        if let Some(rule) = self.no_exported_imports.as_ref() {
+            if rule.is_disabled() {
+                index_set.insert(RuleFilter::Rule(Self::GROUP_NAME, Self::GROUP_RULES[14]));
+            }
+        }
+        if let Some(rule) = self.no_floating_promises.as_ref() {
+            if rule.is_disabled() {
+                index_set.insert(RuleFilter::Rule(Self::GROUP_NAME, Self::GROUP_RULES[15]));
+            }
+        }
+        if let Some(rule) = self.no_global_dirname_filename.as_ref() {
+            if rule.is_disabled() {
+                index_set.insert(RuleFilter::Rule(Self::GROUP_NAME, Self::GROUP_RULES[16]));
+            }
+        }
+        if let Some(rule) = self.no_head_element.as_ref() {
+            if rule.is_disabled() {
+                index_set.insert(RuleFilter::Rule(Self::GROUP_NAME, Self::GROUP_RULES[17]));
+            }
+        }
+        if let Some(rule) = self.no_head_import_in_document.as_ref() {
+            if rule.is_disabled() {
+                index_set.insert(RuleFilter::Rule(Self::GROUP_NAME, Self::GROUP_RULES[18]));
+            }
+        }
+        if let Some(rule) = self.no_img_element.as_ref() {
+            if rule.is_disabled() {
+                index_set.insert(RuleFilter::Rule(Self::GROUP_NAME, Self::GROUP_RULES[19]));
+            }
+        }
+        if let Some(rule) = self.use_adjacent_getter_setter.as_ref() {
+            if rule.is_disabled() {
+                index_set.insert(RuleFilter::Rule(Self::GROUP_NAME, Self::GROUP_RULES[20]));
+            }
+        }
         if let Some(rule) = self.use_consistent_object_definition.as_ref() {
-            if rule.is_enabled() {
-                index_set.insert(RuleFilter::Rule(Self::GROUP_NAME, Self::GROUP_RULES[52]));
-            }
-        }
-        if let Some(rule) = self.use_deprecated_reason.as_ref() {
-            if rule.is_enabled() {
-                index_set.insert(RuleFilter::Rule(Self::GROUP_NAME, Self::GROUP_RULES[53]));
+            if rule.is_disabled() {
+                index_set.insert(RuleFilter::Rule(Self::GROUP_NAME, Self::GROUP_RULES[21]));
+            }
+        }
+        if let Some(rule) = self.use_exhaustive_switch_cases.as_ref() {
+            if rule.is_disabled() {
+                index_set.insert(RuleFilter::Rule(Self::GROUP_NAME, Self::GROUP_RULES[22]));
             }
         }
         if let Some(rule) = self.use_explicit_type.as_ref() {
-            if rule.is_enabled() {
-                index_set.insert(RuleFilter::Rule(Self::GROUP_NAME, Self::GROUP_RULES[54]));
+            if rule.is_disabled() {
+                index_set.insert(RuleFilter::Rule(Self::GROUP_NAME, Self::GROUP_RULES[23]));
             }
         }
         if let Some(rule) = self.use_exports_last.as_ref() {
-            if rule.is_enabled() {
-                index_set.insert(RuleFilter::Rule(Self::GROUP_NAME, Self::GROUP_RULES[55]));
+            if rule.is_disabled() {
+                index_set.insert(RuleFilter::Rule(Self::GROUP_NAME, Self::GROUP_RULES[24]));
             }
         }
         if let Some(rule) = self.use_for_component.as_ref() {
-            if rule.is_enabled() {
-                index_set.insert(RuleFilter::Rule(Self::GROUP_NAME, Self::GROUP_RULES[56]));
-            }
-        }
-        if let Some(rule) = self.use_google_font_display.as_ref() {
-            if rule.is_enabled() {
-                index_set.insert(RuleFilter::Rule(Self::GROUP_NAME, Self::GROUP_RULES[57]));
+            if rule.is_disabled() {
+                index_set.insert(RuleFilter::Rule(Self::GROUP_NAME, Self::GROUP_RULES[25]));
             }
         }
         if let Some(rule) = self.use_google_font_preconnect.as_ref() {
-            if rule.is_enabled() {
-                index_set.insert(RuleFilter::Rule(Self::GROUP_NAME, Self::GROUP_RULES[58]));
-            }
-        }
-        if let Some(rule) = self.use_guard_for_in.as_ref() {
-            if rule.is_enabled() {
-                index_set.insert(RuleFilter::Rule(Self::GROUP_NAME, Self::GROUP_RULES[59]));
+            if rule.is_disabled() {
+                index_set.insert(RuleFilter::Rule(Self::GROUP_NAME, Self::GROUP_RULES[26]));
+            }
+        }
+        if let Some(rule) = self.use_iterable_callback_return.as_ref() {
+            if rule.is_disabled() {
+                index_set.insert(RuleFilter::Rule(Self::GROUP_NAME, Self::GROUP_RULES[27]));
             }
         }
         if let Some(rule) = self.use_named_operation.as_ref() {
-            if rule.is_enabled() {
-                index_set.insert(RuleFilter::Rule(Self::GROUP_NAME, Self::GROUP_RULES[60]));
+            if rule.is_disabled() {
+                index_set.insert(RuleFilter::Rule(Self::GROUP_NAME, Self::GROUP_RULES[28]));
             }
         }
         if let Some(rule) = self.use_naming_convention.as_ref() {
-            if rule.is_enabled() {
-                index_set.insert(RuleFilter::Rule(Self::GROUP_NAME, Self::GROUP_RULES[61]));
+            if rule.is_disabled() {
+                index_set.insert(RuleFilter::Rule(Self::GROUP_NAME, Self::GROUP_RULES[29]));
+            }
+        }
+        if let Some(rule) = self.use_numeric_separators.as_ref() {
+            if rule.is_disabled() {
+                index_set.insert(RuleFilter::Rule(Self::GROUP_NAME, Self::GROUP_RULES[30]));
             }
         }
         if let Some(rule) = self.use_parse_int_radix.as_ref() {
-            if rule.is_enabled() {
-                index_set.insert(RuleFilter::Rule(Self::GROUP_NAME, Self::GROUP_RULES[62]));
+            if rule.is_disabled() {
+                index_set.insert(RuleFilter::Rule(Self::GROUP_NAME, Self::GROUP_RULES[31]));
+            }
+        }
+        if let Some(rule) = self.use_single_js_doc_asterisk.as_ref() {
+            if rule.is_disabled() {
+                index_set.insert(RuleFilter::Rule(Self::GROUP_NAME, Self::GROUP_RULES[32]));
             }
         }
         if let Some(rule) = self.use_sorted_classes.as_ref() {
-            if rule.is_enabled() {
-                index_set.insert(RuleFilter::Rule(Self::GROUP_NAME, Self::GROUP_RULES[63]));
-            }
-        }
-        if let Some(rule) = self.use_strict_mode.as_ref() {
-            if rule.is_enabled() {
-                index_set.insert(RuleFilter::Rule(Self::GROUP_NAME, Self::GROUP_RULES[64]));
-            }
-        }
-        if let Some(rule) = self.use_symbol_description.as_ref() {
-            if rule.is_enabled() {
-                index_set.insert(RuleFilter::Rule(Self::GROUP_NAME, Self::GROUP_RULES[65]));
-            }
-        }
-        if let Some(rule) = self.use_trim_start_end.as_ref() {
-            if rule.is_enabled() {
-                index_set.insert(RuleFilter::Rule(Self::GROUP_NAME, Self::GROUP_RULES[66]));
-            }
-        }
-        if let Some(rule) = self.use_valid_autocomplete.as_ref() {
-            if rule.is_enabled() {
-                index_set.insert(RuleFilter::Rule(Self::GROUP_NAME, Self::GROUP_RULES[67]));
-            }
-        }
-        index_set
-    }
-    fn get_disabled_rules(&self) -> FxHashSet<RuleFilter<'static>> {
-        let mut index_set = FxHashSet::default();
-        if let Some(rule) = self.no_await_in_loop.as_ref() {
-            if rule.is_disabled() {
-                index_set.insert(RuleFilter::Rule(Self::GROUP_NAME, Self::GROUP_RULES[0]));
-            }
-        }
-        if let Some(rule) = self.no_bitwise_operators.as_ref() {
-            if rule.is_disabled() {
-                index_set.insert(RuleFilter::Rule(Self::GROUP_NAME, Self::GROUP_RULES[1]));
-            }
-        }
-        if let Some(rule) = self.no_common_js.as_ref() {
-            if rule.is_disabled() {
-                index_set.insert(RuleFilter::Rule(Self::GROUP_NAME, Self::GROUP_RULES[2]));
-            }
-        }
-        if let Some(rule) = self.no_constant_binary_expression.as_ref() {
-            if rule.is_disabled() {
-                index_set.insert(RuleFilter::Rule(Self::GROUP_NAME, Self::GROUP_RULES[3]));
-            }
-        }
-        if let Some(rule) = self.no_descending_specificity.as_ref() {
-            if rule.is_disabled() {
-                index_set.insert(RuleFilter::Rule(Self::GROUP_NAME, Self::GROUP_RULES[4]));
-            }
-        }
-        if let Some(rule) = self.no_destructured_props.as_ref() {
-            if rule.is_disabled() {
-                index_set.insert(RuleFilter::Rule(Self::GROUP_NAME, Self::GROUP_RULES[5]));
-            }
-        }
-        if let Some(rule) = self.no_document_cookie.as_ref() {
-            if rule.is_disabled() {
-                index_set.insert(RuleFilter::Rule(Self::GROUP_NAME, Self::GROUP_RULES[6]));
-            }
-        }
-        if let Some(rule) = self.no_document_import_in_page.as_ref() {
-            if rule.is_disabled() {
-                index_set.insert(RuleFilter::Rule(Self::GROUP_NAME, Self::GROUP_RULES[7]));
-            }
-        }
-        if let Some(rule) = self.no_duplicate_custom_properties.as_ref() {
-            if rule.is_disabled() {
-                index_set.insert(RuleFilter::Rule(Self::GROUP_NAME, Self::GROUP_RULES[8]));
-            }
-        }
-        if let Some(rule) = self.no_duplicate_else_if.as_ref() {
-            if rule.is_disabled() {
-                index_set.insert(RuleFilter::Rule(Self::GROUP_NAME, Self::GROUP_RULES[9]));
-            }
-        }
-        if let Some(rule) = self.no_duplicate_fields.as_ref() {
-            if rule.is_disabled() {
-                index_set.insert(RuleFilter::Rule(Self::GROUP_NAME, Self::GROUP_RULES[10]));
-            }
-        }
-        if let Some(rule) = self.no_duplicate_properties.as_ref() {
-            if rule.is_disabled() {
-                index_set.insert(RuleFilter::Rule(Self::GROUP_NAME, Self::GROUP_RULES[11]));
-            }
-        }
-        if let Some(rule) = self.no_dynamic_namespace_import_access.as_ref() {
-            if rule.is_disabled() {
-                index_set.insert(RuleFilter::Rule(Self::GROUP_NAME, Self::GROUP_RULES[12]));
-            }
-        }
-        if let Some(rule) = self.no_enum.as_ref() {
-            if rule.is_disabled() {
-                index_set.insert(RuleFilter::Rule(Self::GROUP_NAME, Self::GROUP_RULES[13]));
-            }
-        }
-        if let Some(rule) = self.no_exported_imports.as_ref() {
-            if rule.is_disabled() {
-                index_set.insert(RuleFilter::Rule(Self::GROUP_NAME, Self::GROUP_RULES[14]));
-            }
-        }
-        if let Some(rule) = self.no_floating_promises.as_ref() {
-            if rule.is_disabled() {
-                index_set.insert(RuleFilter::Rule(Self::GROUP_NAME, Self::GROUP_RULES[15]));
-            }
-        }
-        if let Some(rule) = self.no_global_dirname_filename.as_ref() {
-            if rule.is_disabled() {
-                index_set.insert(RuleFilter::Rule(Self::GROUP_NAME, Self::GROUP_RULES[16]));
-            }
-        }
-        if let Some(rule) = self.no_head_element.as_ref() {
-            if rule.is_disabled() {
-                index_set.insert(RuleFilter::Rule(Self::GROUP_NAME, Self::GROUP_RULES[17]));
-            }
-        }
-        if let Some(rule) = self.no_head_import_in_document.as_ref() {
-            if rule.is_disabled() {
-                index_set.insert(RuleFilter::Rule(Self::GROUP_NAME, Self::GROUP_RULES[18]));
-            }
-        }
-        if let Some(rule) = self.no_img_element.as_ref() {
-            if rule.is_disabled() {
-                index_set.insert(RuleFilter::Rule(Self::GROUP_NAME, Self::GROUP_RULES[19]));
-            }
-        }
-        if let Some(rule) = self.no_import_cycles.as_ref() {
-            if rule.is_disabled() {
-                index_set.insert(RuleFilter::Rule(Self::GROUP_NAME, Self::GROUP_RULES[20]));
-            }
-        }
-        if let Some(rule) = self.no_irregular_whitespace.as_ref() {
-            if rule.is_disabled() {
-                index_set.insert(RuleFilter::Rule(Self::GROUP_NAME, Self::GROUP_RULES[21]));
-            }
-        }
-        if let Some(rule) = self.no_missing_var_function.as_ref() {
-            if rule.is_disabled() {
-                index_set.insert(RuleFilter::Rule(Self::GROUP_NAME, Self::GROUP_RULES[22]));
-            }
-        }
-        if let Some(rule) = self.no_nested_ternary.as_ref() {
-            if rule.is_disabled() {
-                index_set.insert(RuleFilter::Rule(Self::GROUP_NAME, Self::GROUP_RULES[23]));
-            }
-        }
-        if let Some(rule) = self.no_noninteractive_element_interactions.as_ref() {
-            if rule.is_disabled() {
-                index_set.insert(RuleFilter::Rule(Self::GROUP_NAME, Self::GROUP_RULES[24]));
-            }
-        }
-        if let Some(rule) = self.no_octal_escape.as_ref() {
-            if rule.is_disabled() {
-                index_set.insert(RuleFilter::Rule(Self::GROUP_NAME, Self::GROUP_RULES[25]));
-            }
-        }
-        if let Some(rule) = self.no_process_env.as_ref() {
-            if rule.is_disabled() {
-                index_set.insert(RuleFilter::Rule(Self::GROUP_NAME, Self::GROUP_RULES[26]));
-            }
-        }
-        if let Some(rule) = self.no_process_global.as_ref() {
-            if rule.is_disabled() {
-                index_set.insert(RuleFilter::Rule(Self::GROUP_NAME, Self::GROUP_RULES[27]));
-            }
-        }
-        if let Some(rule) = self.no_restricted_imports.as_ref() {
-            if rule.is_disabled() {
-                index_set.insert(RuleFilter::Rule(Self::GROUP_NAME, Self::GROUP_RULES[28]));
-            }
-        }
-        if let Some(rule) = self.no_restricted_types.as_ref() {
-            if rule.is_disabled() {
-                index_set.insert(RuleFilter::Rule(Self::GROUP_NAME, Self::GROUP_RULES[29]));
-            }
-        }
-        if let Some(rule) = self.no_secrets.as_ref() {
-            if rule.is_disabled() {
-                index_set.insert(RuleFilter::Rule(Self::GROUP_NAME, Self::GROUP_RULES[30]));
-            }
-        }
-        if let Some(rule) = self.no_static_element_interactions.as_ref() {
-            if rule.is_disabled() {
-                index_set.insert(RuleFilter::Rule(Self::GROUP_NAME, Self::GROUP_RULES[31]));
-            }
-        }
-        if let Some(rule) = self.no_substr.as_ref() {
-            if rule.is_disabled() {
-                index_set.insert(RuleFilter::Rule(Self::GROUP_NAME, Self::GROUP_RULES[32]));
-            }
-        }
-        if let Some(rule) = self.no_template_curly_in_string.as_ref() {
             if rule.is_disabled() {
                 index_set.insert(RuleFilter::Rule(Self::GROUP_NAME, Self::GROUP_RULES[33]));
-            }
-        }
-        if let Some(rule) = self.no_ts_ignore.as_ref() {
-            if rule.is_disabled() {
-                index_set.insert(RuleFilter::Rule(Self::GROUP_NAME, Self::GROUP_RULES[34]));
-            }
-        }
-        if let Some(rule) = self.no_unknown_at_rule.as_ref() {
-            if rule.is_disabled() {
-                index_set.insert(RuleFilter::Rule(Self::GROUP_NAME, Self::GROUP_RULES[35]));
-            }
-        }
-        if let Some(rule) = self.no_unknown_pseudo_class.as_ref() {
-            if rule.is_disabled() {
-                index_set.insert(RuleFilter::Rule(Self::GROUP_NAME, Self::GROUP_RULES[36]));
-            }
-        }
-        if let Some(rule) = self.no_unknown_pseudo_element.as_ref() {
-            if rule.is_disabled() {
-                index_set.insert(RuleFilter::Rule(Self::GROUP_NAME, Self::GROUP_RULES[37]));
-            }
-        }
-        if let Some(rule) = self.no_unknown_type_selector.as_ref() {
-            if rule.is_disabled() {
-                index_set.insert(RuleFilter::Rule(Self::GROUP_NAME, Self::GROUP_RULES[38]));
-            }
-        }
-        if let Some(rule) = self.no_unwanted_polyfillio.as_ref() {
-            if rule.is_disabled() {
-                index_set.insert(RuleFilter::Rule(Self::GROUP_NAME, Self::GROUP_RULES[39]));
-            }
-        }
-        if let Some(rule) = self.no_useless_escape_in_regex.as_ref() {
-            if rule.is_disabled() {
-                index_set.insert(RuleFilter::Rule(Self::GROUP_NAME, Self::GROUP_RULES[40]));
-            }
-        }
-        if let Some(rule) = self.no_useless_escape_in_string.as_ref() {
-            if rule.is_disabled() {
-                index_set.insert(RuleFilter::Rule(Self::GROUP_NAME, Self::GROUP_RULES[41]));
-            }
-        }
-        if let Some(rule) = self.no_useless_string_raw.as_ref() {
-            if rule.is_disabled() {
-                index_set.insert(RuleFilter::Rule(Self::GROUP_NAME, Self::GROUP_RULES[42]));
-            }
-        }
-        if let Some(rule) = self.no_useless_undefined.as_ref() {
-            if rule.is_disabled() {
-                index_set.insert(RuleFilter::Rule(Self::GROUP_NAME, Self::GROUP_RULES[43]));
-            }
-        }
-        if let Some(rule) = self.no_value_at_rule.as_ref() {
-            if rule.is_disabled() {
-                index_set.insert(RuleFilter::Rule(Self::GROUP_NAME, Self::GROUP_RULES[44]));
-            }
-        }
-        if let Some(rule) = self.use_adjacent_overload_signatures.as_ref() {
-            if rule.is_disabled() {
-                index_set.insert(RuleFilter::Rule(Self::GROUP_NAME, Self::GROUP_RULES[45]));
-            }
-        }
-        if let Some(rule) = self.use_aria_props_supported_by_role.as_ref() {
-            if rule.is_disabled() {
-                index_set.insert(RuleFilter::Rule(Self::GROUP_NAME, Self::GROUP_RULES[46]));
-            }
-        }
-        if let Some(rule) = self.use_at_index.as_ref() {
-            if rule.is_disabled() {
-                index_set.insert(RuleFilter::Rule(Self::GROUP_NAME, Self::GROUP_RULES[47]));
-            }
-        }
-        if let Some(rule) = self.use_collapsed_if.as_ref() {
-            if rule.is_disabled() {
-                index_set.insert(RuleFilter::Rule(Self::GROUP_NAME, Self::GROUP_RULES[48]));
-            }
-        }
-        if let Some(rule) = self.use_component_export_only_modules.as_ref() {
-            if rule.is_disabled() {
-                index_set.insert(RuleFilter::Rule(Self::GROUP_NAME, Self::GROUP_RULES[49]));
-            }
-        }
-        if let Some(rule) = self.use_consistent_curly_braces.as_ref() {
-            if rule.is_disabled() {
-                index_set.insert(RuleFilter::Rule(Self::GROUP_NAME, Self::GROUP_RULES[50]));
-            }
-        }
-        if let Some(rule) = self.use_consistent_member_accessibility.as_ref() {
-            if rule.is_disabled() {
-                index_set.insert(RuleFilter::Rule(Self::GROUP_NAME, Self::GROUP_RULES[51]));
-            }
-        }
-        if let Some(rule) = self.use_consistent_object_definition.as_ref() {
-            if rule.is_disabled() {
-                index_set.insert(RuleFilter::Rule(Self::GROUP_NAME, Self::GROUP_RULES[52]));
-            }
-        }
-        if let Some(rule) = self.use_deprecated_reason.as_ref() {
-            if rule.is_disabled() {
-                index_set.insert(RuleFilter::Rule(Self::GROUP_NAME, Self::GROUP_RULES[53]));
-            }
-        }
-        if let Some(rule) = self.use_explicit_type.as_ref() {
-            if rule.is_disabled() {
-                index_set.insert(RuleFilter::Rule(Self::GROUP_NAME, Self::GROUP_RULES[54]));
-            }
-        }
-        if let Some(rule) = self.use_exports_last.as_ref() {
-            if rule.is_disabled() {
-                index_set.insert(RuleFilter::Rule(Self::GROUP_NAME, Self::GROUP_RULES[55]));
-            }
-        }
-        if let Some(rule) = self.use_for_component.as_ref() {
-            if rule.is_disabled() {
-                index_set.insert(RuleFilter::Rule(Self::GROUP_NAME, Self::GROUP_RULES[56]));
-            }
-        }
-        if let Some(rule) = self.use_google_font_display.as_ref() {
-            if rule.is_disabled() {
-                index_set.insert(RuleFilter::Rule(Self::GROUP_NAME, Self::GROUP_RULES[57]));
-            }
-        }
-        if let Some(rule) = self.use_google_font_preconnect.as_ref() {
-            if rule.is_disabled() {
-                index_set.insert(RuleFilter::Rule(Self::GROUP_NAME, Self::GROUP_RULES[58]));
-            }
-        }
-        if let Some(rule) = self.use_guard_for_in.as_ref() {
-            if rule.is_disabled() {
-                index_set.insert(RuleFilter::Rule(Self::GROUP_NAME, Self::GROUP_RULES[59]));
-            }
-        }
-        if let Some(rule) = self.use_named_operation.as_ref() {
-            if rule.is_disabled() {
-                index_set.insert(RuleFilter::Rule(Self::GROUP_NAME, Self::GROUP_RULES[60]));
-            }
-        }
-        if let Some(rule) = self.use_naming_convention.as_ref() {
-            if rule.is_disabled() {
-                index_set.insert(RuleFilter::Rule(Self::GROUP_NAME, Self::GROUP_RULES[61]));
-            }
-        }
-        if let Some(rule) = self.use_parse_int_radix.as_ref() {
-            if rule.is_disabled() {
-                index_set.insert(RuleFilter::Rule(Self::GROUP_NAME, Self::GROUP_RULES[62]));
-            }
-        }
-        if let Some(rule) = self.use_sorted_classes.as_ref() {
-            if rule.is_disabled() {
-                index_set.insert(RuleFilter::Rule(Self::GROUP_NAME, Self::GROUP_RULES[63]));
-            }
-        }
-        if let Some(rule) = self.use_strict_mode.as_ref() {
-=======
-        if let Some(rule) = self.use_adjacent_getter_setter.as_ref() {
-            if rule.is_disabled() {
-                index_set.insert(RuleFilter::Rule(Self::GROUP_NAME, Self::GROUP_RULES[20]));
-            }
-        }
-        if let Some(rule) = self.use_consistent_object_definition.as_ref() {
-            if rule.is_disabled() {
-                index_set.insert(RuleFilter::Rule(Self::GROUP_NAME, Self::GROUP_RULES[21]));
-            }
-        }
-        if let Some(rule) = self.use_exhaustive_switch_cases.as_ref() {
-            if rule.is_disabled() {
-                index_set.insert(RuleFilter::Rule(Self::GROUP_NAME, Self::GROUP_RULES[22]));
-            }
-        }
-        if let Some(rule) = self.use_explicit_type.as_ref() {
-            if rule.is_disabled() {
-                index_set.insert(RuleFilter::Rule(Self::GROUP_NAME, Self::GROUP_RULES[23]));
-            }
-        }
-        if let Some(rule) = self.use_exports_last.as_ref() {
-            if rule.is_disabled() {
-                index_set.insert(RuleFilter::Rule(Self::GROUP_NAME, Self::GROUP_RULES[24]));
-            }
-        }
-        if let Some(rule) = self.use_for_component.as_ref() {
-            if rule.is_disabled() {
-                index_set.insert(RuleFilter::Rule(Self::GROUP_NAME, Self::GROUP_RULES[25]));
-            }
-        }
-        if let Some(rule) = self.use_google_font_preconnect.as_ref() {
-            if rule.is_disabled() {
-                index_set.insert(RuleFilter::Rule(Self::GROUP_NAME, Self::GROUP_RULES[26]));
-            }
-        }
-        if let Some(rule) = self.use_iterable_callback_return.as_ref() {
-            if rule.is_disabled() {
-                index_set.insert(RuleFilter::Rule(Self::GROUP_NAME, Self::GROUP_RULES[27]));
-            }
-        }
-        if let Some(rule) = self.use_named_operation.as_ref() {
-            if rule.is_disabled() {
-                index_set.insert(RuleFilter::Rule(Self::GROUP_NAME, Self::GROUP_RULES[28]));
-            }
-        }
-        if let Some(rule) = self.use_naming_convention.as_ref() {
-            if rule.is_disabled() {
-                index_set.insert(RuleFilter::Rule(Self::GROUP_NAME, Self::GROUP_RULES[29]));
-            }
-        }
-        if let Some(rule) = self.use_numeric_separators.as_ref() {
->>>>>>> a82a1f2e
-            if rule.is_disabled() {
-                index_set.insert(RuleFilter::Rule(Self::GROUP_NAME, Self::GROUP_RULES[64]));
-            }
-        }
-<<<<<<< HEAD
-        if let Some(rule) = self.use_symbol_description.as_ref() {
-=======
-        if let Some(rule) = self.use_parse_int_radix.as_ref() {
->>>>>>> a82a1f2e
-            if rule.is_disabled() {
-                index_set.insert(RuleFilter::Rule(Self::GROUP_NAME, Self::GROUP_RULES[65]));
-            }
-        }
-<<<<<<< HEAD
-        if let Some(rule) = self.use_trim_start_end.as_ref() {
-=======
-        if let Some(rule) = self.use_single_js_doc_asterisk.as_ref() {
->>>>>>> a82a1f2e
-            if rule.is_disabled() {
-                index_set.insert(RuleFilter::Rule(Self::GROUP_NAME, Self::GROUP_RULES[66]));
-            }
-        }
-<<<<<<< HEAD
-        if let Some(rule) = self.use_valid_autocomplete.as_ref() {
-=======
-        if let Some(rule) = self.use_sorted_classes.as_ref() {
->>>>>>> a82a1f2e
-            if rule.is_disabled() {
-                index_set.insert(RuleFilter::Rule(Self::GROUP_NAME, Self::GROUP_RULES[67]));
             }
         }
         if let Some(rule) = self.use_symbol_description.as_ref() {
@@ -5395,41 +4836,8 @@
                 .no_useless_undefined
                 .as_ref()
                 .map(|conf| (conf.level(), conf.get_options())),
-<<<<<<< HEAD
-            "noValueAtRule" => self
-                .no_value_at_rule
-                .as_ref()
-                .map(|conf| (conf.level(), conf.get_options())),
-            "useAdjacentOverloadSignatures" => self
-                .use_adjacent_overload_signatures
-                .as_ref()
-                .map(|conf| (conf.level(), conf.get_options())),
-            "useAriaPropsSupportedByRole" => self
-                .use_aria_props_supported_by_role
-                .as_ref()
-                .map(|conf| (conf.level(), conf.get_options())),
-            "useAtIndex" => self
-                .use_at_index
-                .as_ref()
-                .map(|conf| (conf.level(), conf.get_options())),
-            "useCollapsedIf" => self
-                .use_collapsed_if
-                .as_ref()
-                .map(|conf| (conf.level(), conf.get_options())),
-            "useComponentExportOnlyModules" => self
-                .use_component_export_only_modules
-                .as_ref()
-                .map(|conf| (conf.level(), conf.get_options())),
-            "useConsistentCurlyBraces" => self
-                .use_consistent_curly_braces
-                .as_ref()
-                .map(|conf| (conf.level(), conf.get_options())),
-            "useConsistentMemberAccessibility" => self
-                .use_consistent_member_accessibility
-=======
             "useAdjacentGetterSetter" => self
                 .use_adjacent_getter_setter
->>>>>>> a82a1f2e
                 .as_ref()
                 .map(|conf| (conf.level(), conf.get_options())),
             "useConsistentObjectDefinition" => self
@@ -5548,18 +4956,7 @@
             no_useless_escape_in_string: Some(value.into()),
             no_useless_string_raw: Some(value.into()),
             no_useless_undefined: Some(value.into()),
-<<<<<<< HEAD
-            no_value_at_rule: Some(value.into()),
-            use_adjacent_overload_signatures: Some(value.into()),
-            use_aria_props_supported_by_role: Some(value.into()),
-            use_at_index: Some(value.into()),
-            use_collapsed_if: Some(value.into()),
-            use_component_export_only_modules: Some(value.into()),
-            use_consistent_curly_braces: Some(value.into()),
-            use_consistent_member_accessibility: Some(value.into()),
-=======
             use_adjacent_getter_setter: Some(value.into()),
->>>>>>> a82a1f2e
             use_consistent_object_definition: Some(value.into()),
             use_deprecated_reason: Some(value.into()),
             use_explicit_type: Some(value.into()),
